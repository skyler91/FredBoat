--- conflicted
+++ resolved
@@ -12,13 +12,8 @@
 apply plugin: 'org.junit.platform.gradle.plugin'
 
 description = 'FredBoat Discord Music Bot'
-<<<<<<< HEAD
 mainClassName = "fredboat.main.Launcher"
-version '2.0'
-=======
-mainClassName = "fredboat.FredBoat"
 version '2.1'
->>>>>>> 6b0321e7
 ext {
     moduleName = 'FredBoat'
 }
