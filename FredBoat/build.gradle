--- conflicted
+++ resolved
@@ -31,13 +31,8 @@
 
 dependencies {
     compile project(':Shared')
-<<<<<<< HEAD
     compile group: 'net.dv8tion', name: 'JDA', version: '3.5.0_332'
-    compile group: 'com.sedmelluq', name: 'lavaplayer', version: '1.2.45'
-=======
-    compile group: 'net.dv8tion', name: 'JDA', version: '3.3.1_308'
     compile group: 'com.sedmelluq', name: 'lavaplayer', version: '1.2.47'
->>>>>>> a28de72b
     compile group: 'com.sedmelluq', name: 'jda-nas', version: '1.0.6'
 
     if (System.getenv('dev') == 'true') {
