/*
 * MIT License
 *
 * Copyright (c) 2017 Frederik Ar. Mikkelsen
 *
 * Permission is hereby granted, free of charge, to any person obtaining a copy
 * of this software and associated documentation files (the "Software"), to deal
 * in the Software without restriction, including without limitation the rights
 * to use, copy, modify, merge, publish, distribute, sublicense, and/or sell
 * copies of the Software, and to permit persons to whom the Software is
 * furnished to do so, subject to the following conditions:
 *
 * The above copyright notice and this permission notice shall be included in all
 * copies or substantial portions of the Software.
 *
 * THE SOFTWARE IS PROVIDED "AS IS", WITHOUT WARRANTY OF ANY KIND, EXPRESS OR
 * IMPLIED, INCLUDING BUT NOT LIMITED TO THE WARRANTIES OF MERCHANTABILITY,
 * FITNESS FOR A PARTICULAR PURPOSE AND NONINFRINGEMENT. IN NO EVENT SHALL THE
 * AUTHORS OR COPYRIGHT HOLDERS BE LIABLE FOR ANY CLAIM, DAMAGES OR OTHER
 * LIABILITY, WHETHER IN AN ACTION OF CONTRACT, TORT OR OTHERWISE, ARISING FROM,
 * OUT OF OR IN CONNECTION WITH THE SOFTWARE OR THE USE OR OTHER DEALINGS IN THE
 * SOFTWARE.
 *
 */

package fredboat;

import com.mashape.unirest.http.exceptions.UnirestException;
import fredboat.shared.constant.DistributionEnum;
import fredboat.util.DiscordUtil;
import org.apache.commons.io.FileUtils;
import org.slf4j.Logger;
import org.slf4j.LoggerFactory;
import org.yaml.snakeyaml.Yaml;

import java.io.File;
import java.io.FileNotFoundException;
import java.io.FileWriter;
import java.io.IOException;
import java.net.URI;
import java.net.URISyntaxException;
import java.nio.file.Files;
import java.nio.file.Paths;
import java.util.ArrayList;
import java.util.List;
import java.util.Map;

import static java.nio.file.StandardCopyOption.REPLACE_EXISTING;

public class Config {

    private static final Logger log = LoggerFactory.getLogger(Config.class);
    
    public static Config CONFIG = null;

    public static String DEFAULT_PREFIX = ";;";
    //see https://github.com/brettwooldridge/HikariCP connectionTimeout
    public static int HIKARI_TIMEOUT_MILLISECONDS = 1000;

    private final DistributionEnum distribution;
    private final String botToken;
    private String oauthSecret;
    private final String jdbcUrl;
    private final int hikariPoolSize;
    private int numShards;
    private String mashapeKey;
    private String malUser;
    private String malPassword;
    private String imgurClientId;
    private int scope;
    private List<String> googleKeys = new ArrayList<>();
    private final String[] lavaplayerNodes;
    private final boolean lavaplayerNodesEnabled;
    private String carbonKey;
    private String cbUser;
    private String cbKey;
    private String spotifyId;
    private String spotifySecret;
    private String prefix = DEFAULT_PREFIX;
    private boolean restServerEnabled = true;
    private List<String> adminIds = new ArrayList<>();
    private boolean useAutoBlacklist = false;
    private List<LavalinkHost> lavalinkHosts = new ArrayList<>();

    //testing related stuff
    private String testBotToken;
    private String testChannelId;

    // SSH tunnel stuff
    private final boolean useSshTunnel;
    private final String sshHost; //Eg localhost:22
    private final String sshUser; //Eg fredboat
    private final String sshPrivateKeyFile;
    private final int forwardToPort; //port where the remote database is listening, postgres default: 5432

    //AudioManager Stuff
    private Boolean youtubeAudio;
    private Boolean soundcloudAudio;
    private Boolean bandcampAudio;
    private Boolean twitchAudio;
    private Boolean vimeoAudio;
    private Boolean mixerAudio;
    private Boolean spotifyAudio;
    private Boolean httpAudio;

    @SuppressWarnings("unchecked")
    public Config(File credentialsFile, File configFile, int scope) {
        try {
            this.scope = scope;
            Yaml yaml = new Yaml();
            String credsFileStr = FileUtils.readFileToString(credentialsFile, "UTF-8");
            String configFileStr = FileUtils.readFileToString(configFile, "UTF-8");
            //remove those pesky tab characters so a potential json file is YAML conform
            credsFileStr = credsFileStr.replaceAll("\t", "");
            configFileStr = configFileStr.replaceAll("\t", "");
            Map<String, Object> creds = (Map<String, Object>) yaml.load(credsFileStr);
            Map<String, Object> config = (Map<String, Object>) yaml.load(configFileStr);
            //avoid null values, rather change them to empty strings
            creds.keySet().forEach((String key) -> creds.putIfAbsent(key, ""));
            config.keySet().forEach((String key) -> config.putIfAbsent(key, ""));


            // Determine distribution
            if ((boolean) config.getOrDefault("patron", false)) {
                distribution = DistributionEnum.PATRON;
            } else if ((boolean) config.getOrDefault("development", false)) {//Determine distribution
                distribution = DistributionEnum.DEVELOPMENT;
            } else {
                distribution = DiscordUtil.isMainBot(this) ? DistributionEnum.MAIN : DistributionEnum.MUSIC;
            }

            log.info("Determined distribution: " + distribution);

            prefix = (String) config.getOrDefault("prefix", prefix);
            restServerEnabled = (boolean) config.getOrDefault("restServerEnabled", restServerEnabled);

            Object admins = config.get("admins");
            if (admins instanceof List) {
                ((List) admins).forEach((Object str) -> adminIds.add(str + ""));
            } else if (admins instanceof String) {
                adminIds.add(admins + "");
            }
            useAutoBlacklist = (boolean) config.getOrDefault("useAutoBlacklist", useAutoBlacklist);

            log.info("Using prefix: " + prefix);

            mashapeKey = (String) creds.getOrDefault("mashapeKey", "");
            malUser = (String) creds.getOrDefault("malUser", "");
            malPassword = (String) creds.getOrDefault("malPassword", "");
            carbonKey = (String) creds.getOrDefault("carbonKey", "");
            cbUser = (String) creds.getOrDefault("cbUser", "");
            cbKey = (String) creds.getOrDefault("cbKey", "");
            Map<String, String> token = (Map) creds.get("token");
            if (token != null) {
                botToken = token.getOrDefault(distribution.getId(), "");
            } else botToken = "";
            spotifyId = (String) creds.getOrDefault("spotifyId", "");
            spotifySecret = (String) creds.getOrDefault("spotifySecret", "");

            if (creds.containsKey("oauthSecret")) {
                Map<String, Object> oas = (Map) creds.get("oauthSecret");
                oauthSecret = (String) oas.getOrDefault(distribution.getId(), "");
            }
            jdbcUrl = (String) creds.getOrDefault("jdbcUrl", "");

            Object gkeys = creds.get("googleServerKeys");
            if (gkeys instanceof List) {
                ((List) gkeys).forEach((Object str) -> googleKeys.add((String) str));
            } else if (gkeys instanceof String) {
                googleKeys.add((String) gkeys);
            } else {
                log.warn("No google API keys found. Some commands may not work, check the documentation.");
            }

            List<String> nodesArray = (List) creds.get("lavaplayerNodes");
            if(nodesArray != null) {
                lavaplayerNodesEnabled = true;
                log.info("Using lavaplayer nodes");
                lavaplayerNodes = nodesArray.toArray(new String[nodesArray.size()]);
            } else {
                lavaplayerNodesEnabled = false;
                lavaplayerNodes = new String[0];
                //log.info("Not using lavaplayer nodes. Audio playback will be processed locally.");
            }

            Map<String, String> linkNodes = (Map<String, String>) creds.get("lavalinkHosts");
            if (linkNodes != null) {
                linkNodes.forEach((s, s2) -> {
                    try {
                        lavalinkHosts.add(new LavalinkHost(new URI(s), s2));
                        log.info("Lavalink node added: " + new URI(s));
                    } catch (URISyntaxException e) {
                        throw new RuntimeException("Failed parsing URI", e);
                    }
                });
            }

            if(getDistribution() == DistributionEnum.DEVELOPMENT) {
                log.info("Development distribution; forcing 2 shards");
                numShards = 2;
            } else {
                //this is the first request on start
                //it sometimes fails cause network isn'T set up yet. wait 10 sec and try one more time in that case
                try {
                    numShards = DiscordUtil.getRecommendedShardCount(getBotToken());
                } catch (Exception e) {
                    try {
                        Thread.sleep(10000);
                    } catch (InterruptedException ex) {
                        //duh
                    }
                    numShards = DiscordUtil.getRecommendedShardCount(getBotToken());
                }
                log.info("Discord recommends " + numShards + " shard(s)");
            }

            //more database connections don't help with performance, so use a value based on available cores
            //http://www.dailymotion.com/video/x2s8uec_oltp-performance-concurrent-mid-tier-connections_tech
            if (jdbcUrl == null || "".equals(jdbcUrl) || distribution == DistributionEnum.DEVELOPMENT)
                //more than one connection for the fallback sqlite db is problematic as there is currently (2017-04-16)
                // no supported way in the custom driver and/or dialect to set lock timeouts
                hikariPoolSize = 1;
            else hikariPoolSize = Runtime.getRuntime().availableProcessors() * 2;
            log.info("Hikari max pool size set to " + hikariPoolSize);

            imgurClientId = (String) creds.getOrDefault("imgurClientId", "");

            testBotToken = (String) creds.getOrDefault("testToken", "");
            testChannelId = creds.getOrDefault("testChannelId", "") + "";

            useSshTunnel = (boolean) creds.getOrDefault("useSshTunnel", false);
            sshHost = (String) creds.getOrDefault("sshHost", "localhost:22");
            sshUser = (String) creds.getOrDefault("sshUser", "fredboat");
            sshPrivateKeyFile = (String) creds.getOrDefault("sshPrivateKeyFile", "database.ppk");
            forwardToPort = (int) creds.getOrDefault("forwardToPort", 5432);

            //Modularise audiomanagers; load from "config.yaml"

            youtubeAudio = (Boolean) config.getOrDefault("enableYouTube", true);
            soundcloudAudio = (Boolean) config.getOrDefault("enableSoundCloud", true);
            bandcampAudio = (Boolean) config.getOrDefault("enableBandCamp", true);
            twitchAudio = (Boolean) config.getOrDefault("enableTwitch", true);
            vimeoAudio = (Boolean) config.getOrDefault("enableVimeo", true);
            mixerAudio = (Boolean) config.getOrDefault("enableMixer", true);
            spotifyAudio = (Boolean) config.getOrDefault("enableSpotify", true);
            httpAudio = (Boolean) config.getOrDefault("enableHttp", false);

        } catch (IOException | UnirestException e) {
            throw new RuntimeException(e);
        }
    }

    static void loadDefaultConfig(int scope) throws IOException {
        Config.CONFIG = new Config(
                loadConfigFile("credentials"),
                loadConfigFile("config"),
                scope
        );
    }

    /**
     * Makes sure the requested config file exists in the current format. Will attempt to migrate old formats to new ones
     * old files will be renamed to filename.ext.old to preserve any data
     *
     * @param name relative name of a config file, without the file extension
     * @return a handle on the requested file
     */
    private static File loadConfigFile(String name) throws IOException {
        String yamlPath = "./" + name + ".yaml";
        String jsonPath = "./" + name + ".json";
        File yamlFile = new File(yamlPath);
        if (!yamlFile.exists() || yamlFile.isDirectory()) {
            log.warn("Could not find file '" + yamlPath + "', looking for legacy '" + jsonPath + "' to rewrite");
            File json = new File(jsonPath);
            if (!json.exists() || json.isDirectory()) {
                //file is missing
                log.error("No " + name + " file is present. Bot cannot run without it. Check the documentation.");
                throw new FileNotFoundException("Neither '" + yamlPath + "' nor '" + jsonPath + "' present");
            } else {
                //rewrite the json to yaml
                Yaml yaml = new Yaml();
                String fileStr = FileUtils.readFileToString(json, "UTF-8");
                //remove tab character from json file to make it a valid YAML file
                fileStr = fileStr.replaceAll("\t", "");
                @SuppressWarnings("unchecked")
                Map<String, Object> configFile = (Map) yaml.load(fileStr);
                yaml.dump(configFile, new FileWriter(yamlFile));
                Files.move(Paths.get(jsonPath), Paths.get(jsonPath + ".old"), REPLACE_EXISTING);
                log.info("Migrated file '" + jsonPath + "' to '" + yamlPath + "'");
            }
        }

        return yamlFile;
    }

    public String getRandomGoogleKey() {
        return getGoogleKeys().get((int) Math.floor(Math.random() * getGoogleKeys().size()));
    }

    public DistributionEnum getDistribution() {
        return distribution;
    }

    public String getBotToken() {
        return botToken;
    }

    String getOauthSecret() {
        return oauthSecret;
    }

    public String getJdbcUrl() {
        return jdbcUrl;
    }

    public int getHikariPoolSize() {
        return hikariPoolSize;
    }

    public int getNumShards() {
        return numShards;
    }

    public String getMashapeKey() {
        return mashapeKey;
    }

    public String getMalUser() {
        return malUser;
    }

    public String getMalPassword() {
        return malPassword;
    }

    public String getImgurClientId() {
        return imgurClientId;
    }

    public int getScope() {
        return scope;
    }

    public List<String> getGoogleKeys() {
        return googleKeys;
    }

    public String[] getLavaplayerNodes() {
        return lavaplayerNodes;
    }

    public boolean isLavaplayerNodesEnabled() {
        return lavaplayerNodesEnabled;
    }

    public String getCarbonKey() {
        return carbonKey;
    }

    public String getCbUser() {
        return cbUser;
    }

    public String getCbKey() {
        return cbKey;
    }

    public String getSpotifyId() {
        return spotifyId;
    }

    public String getSpotifySecret() {
        return spotifySecret;
    }

    public String getPrefix() {
        return prefix;
    }

    public boolean isRestServerEnabled() {
        return restServerEnabled;
    }

    public List<String> getAdminIds() {
        return adminIds;
    }

    public boolean useAutoBlacklist() {
        return useAutoBlacklist;
    }

    public String getTestBotToken() {
        return testBotToken;
    }

    public String getTestChannelId() {
        return testChannelId;
    }

    public boolean isUseSshTunnel() {
        return useSshTunnel;
    }

    public String getSshHost() {
        return sshHost;
    }

    public String getSshUser() {
        return sshUser;
    }

    public String getSshPrivateKeyFile() {
        return sshPrivateKeyFile;
    }

    public int getForwardToPort() {
        return forwardToPort;
    }

<<<<<<< HEAD
    public List<LavalinkHost> getLavalinkHosts() {
        return lavalinkHosts;
    }

    public class LavalinkHost {

        private final URI uri;
        private final String password;

        public LavalinkHost(URI uri, String password) {
            this.uri = uri;
            this.password = password;
        }

        public URI getUri() {
            return uri;
        }

        public String getPassword() {
            return password;
        }
    }

=======
    public boolean isYouTubeEnabled() {
        return youtubeAudio;
    }

    public boolean isSoundCloudEnabled() {
        return soundcloudAudio;
    }

    public boolean isBandCampEnabled() {
        return bandcampAudio;
    }

    public boolean isTwitchEnabled() {
        return twitchAudio;
    }

    public boolean isVimeoEnabled() {
        return vimeoAudio;
    }

    public boolean isMixerEnabled() {
        return mixerAudio;
    }

    public boolean isSpotifyEnabled() {
        return spotifyAudio;
    }

    public boolean isHttpEnabled() {
        return httpAudio;
    }
>>>>>>> e9f9c2c3
}<|MERGE_RESOLUTION|>--- conflicted
+++ resolved
@@ -417,7 +417,6 @@
         return forwardToPort;
     }
 
-<<<<<<< HEAD
     public List<LavalinkHost> getLavalinkHosts() {
         return lavalinkHosts;
     }
@@ -441,7 +440,6 @@
         }
     }
 
-=======
     public boolean isYouTubeEnabled() {
         return youtubeAudio;
     }
@@ -473,5 +471,4 @@
     public boolean isHttpEnabled() {
         return httpAudio;
     }
->>>>>>> e9f9c2c3
 }