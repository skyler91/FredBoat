--- conflicted
+++ resolved
@@ -80,11 +80,8 @@
     private boolean restServerEnabled = true;
     private List<String> adminIds = new ArrayList<>();
     private boolean useAutoBlacklist = false;
-<<<<<<< HEAD
     private String game = "";
-=======
     private List<LavalinkHost> lavalinkHosts = new ArrayList<>();
->>>>>>> bfe1291f
 
     //testing related stuff
     private String testBotToken;
