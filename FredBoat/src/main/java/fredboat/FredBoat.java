/*
 * MIT License
 *
 * Copyright (c) 2016 Frederik Ar. Mikkelsen
 *
 * Permission is hereby granted, free of charge, to any person obtaining a copy
 * of this software and associated documentation files (the "Software"), to deal
 * in the Software without restriction, including without limitation the rights
 * to use, copy, modify, merge, publish, distribute, sublicense, and/or sell
 * copies of the Software, and to permit persons to whom the Software is
 * furnished to do so, subject to the following conditions:
 *
 * The above copyright notice and this permission notice shall be included in all
 * copies or substantial portions of the Software.
 *
 * THE SOFTWARE IS PROVIDED "AS IS", WITHOUT WARRANTY OF ANY KIND, EXPRESS OR
 * IMPLIED, INCLUDING BUT NOT LIMITED TO THE WARRANTIES OF MERCHANTABILITY,
 * FITNESS FOR A PARTICULAR PURPOSE AND NONINFRINGEMENT. IN NO EVENT SHALL THE
 * AUTHORS OR COPYRIGHT HOLDERS BE LIABLE FOR ANY CLAIM, DAMAGES OR OTHER
 * LIABILITY, WHETHER IN AN ACTION OF CONTRACT, TORT OR OTHERWISE, ARISING FROM,
 * OUT OF OR IN CONNECTION WITH THE SOFTWARE OR THE USE OR OTHER DEALINGS IN THE
 * SOFTWARE.
 *
 */

package fredboat;

import com.mashape.unirest.http.Unirest;
import com.mashape.unirest.http.exceptions.UnirestException;
import fredboat.agent.CarbonitexAgent;
import fredboat.api.API;
import fredboat.api.OAuthManager;
import fredboat.audio.MusicPersistenceHandler;
import fredboat.commandmeta.CommandInitializer;
import fredboat.db.DatabaseManager;
import fredboat.event.EventListenerBoat;
import fredboat.event.EventListenerSelf;
import fredboat.util.BotConstants;
import fredboat.util.DiscordUtil;
import fredboat.util.DistributionEnum;
import fredboat.util.log.SimpleLogToSLF4JAdapter;
import frederikam.jca.JCA;
import frederikam.jca.JCABuilder;
import net.dv8tion.jda.core.AccountType;
import net.dv8tion.jda.core.JDA;
import net.dv8tion.jda.core.JDAInfo;
import net.dv8tion.jda.core.entities.Guild;
import net.dv8tion.jda.core.entities.TextChannel;
import net.dv8tion.jda.core.entities.User;
import net.dv8tion.jda.core.entities.VoiceChannel;
import net.dv8tion.jda.core.events.ReadyEvent;
import net.dv8tion.jda.core.utils.SimpleLog;
import org.json.JSONArray;
import org.json.JSONObject;
import org.slf4j.Logger;
import org.slf4j.LoggerFactory;

import javax.security.auth.login.LoginException;
import java.io.File;
import java.io.FileInputStream;
import java.io.IOException;
import java.io.InputStream;
import java.util.*;
<<<<<<< HEAD
import java.util.concurrent.atomic.AtomicBoolean;
=======
import java.util.concurrent.atomic.AtomicInteger;
>>>>>>> 68eff3b3

public abstract class FredBoat {

    private static final Logger log = LoggerFactory.getLogger(FredBoat.class);

    static final int SHARD_CREATION_SLEEP_INTERVAL = 5100;

    private static final ArrayList<FredBoat> shards = new ArrayList<>();
    public static JCA jca;
    public static final long START_TIME = System.currentTimeMillis();
    public static DistributionEnum distribution = DistributionEnum.DEVELOPMENT;
    public static final int UNKNOWN_SHUTDOWN_CODE = -991023;
    public static int shutdownCode = UNKNOWN_SHUTDOWN_CODE;//Used when specifying the intended code for shutdown hooks
    static EventListenerBoat listenerBot;
    static EventListenerSelf listenerSelf;
    private static AtomicBoolean firstReadyEventReceived = new AtomicBoolean(false);

    /* Config */
    private static JSONObject config = null;
    private static int scopes = 0;
    public static int numShards = 1;
    private static AtomicInteger numShardsReady = new AtomicInteger(0);

    /* Credentials */
    private static JSONObject credsjson;
    static String accountToken;
    static String clientToken;
    public static String mashapeKey;
    public static String MALPassword;
    private final static List<String> GOOGLE_KEYS = new ArrayList<>();
    private static String[] lavaplayerNodes = new String[64];
    private static boolean lavaplayerNodesEnabled = false;
    private static String carbonKey;

    JDA jda;
    private static FredBoatClient fbClient;

    public static void main(String[] args) throws LoginException, IllegalArgumentException, InterruptedException, IOException {
        Runtime.getRuntime().addShutdownHook(new Thread(ON_SHUTDOWN));

        //Attach log adapter
        SimpleLog.addListener(new SimpleLogToSLF4JAdapter());

        //Make JDA not print to console, we have Logback for that
        SimpleLog.LEVEL = SimpleLog.Level.OFF;

        try {
            scopes = Integer.parseInt(args[0]);
        } catch (NumberFormatException | ArrayIndexOutOfBoundsException ignored) {
            log.info("Invalid scope, defaulting to scopes 0x111");
            scopes = 0x111;
        }

        log.info("Starting with scopes:"
                + "\n\tMain: " + ((scopes & 0x100) == 0x100)
                + "\n\tMusic: " + ((scopes & 0x010) == 0x010)
                + "\n\tSelf: " + ((scopes & 0x001) == 0x001));

        log.info("JDA version:\t" + JDAInfo.VERSION);

        //Load credentials and config files
        InputStream is = new FileInputStream(new File("./credentials.json"));
        Scanner scanner = new Scanner(is);
        credsjson = new JSONObject(scanner.useDelimiter("\\A").next());
        scanner.close();

        is = new FileInputStream(new File("./config.json"));
        scanner = new Scanner(is);
        config = new JSONObject(scanner.useDelimiter("\\A").next());
        scanner.close();

        mashapeKey = credsjson.optString("mashapeKey");
        clientToken = credsjson.optString("clientToken");
        MALPassword = credsjson.optString("malPassword");
        carbonKey = credsjson.optString("carbonKey");

        JSONArray nodesArray = credsjson.optJSONArray("lavaplayerNodes");
        if(nodesArray != null) {
            lavaplayerNodesEnabled = true;
            Iterator<Object> itr = nodesArray.iterator();
            int i = 0;
            while(itr.hasNext()) {
                lavaplayerNodes[i] = (String) itr.next();
                i++;
            }
        }

        JSONArray gkeys = credsjson.optJSONArray("googleServerKeys");
        if (gkeys != null) {
            log.info("Using lavaplayer nodes");
            gkeys.forEach((Object str) -> GOOGLE_KEYS.add((String) str));
        }

        if (config.optBoolean("patron")) {
            distribution = DistributionEnum.PATRON;
        } else //Determine distribution
        if (config.optBoolean("development")) {
            distribution = DistributionEnum.DEVELOPMENT;
        } else {
            distribution = DiscordUtil.isMainBot() ? DistributionEnum.MAIN : DistributionEnum.MUSIC;
        }
        accountToken = credsjson.getJSONObject("token").getString(distribution.getId());

        log.info("Determined distribution: " + distribution);

        //Initialise event listeners
        listenerBot = new EventListenerBoat(scopes & 0x110, distribution == DistributionEnum.DEVELOPMENT ? BotConstants.DEFAULT_BOT_PREFIX_BETA : BotConstants.DEFAULT_BOT_PREFIX);
        listenerSelf = new EventListenerSelf(scopes & 0x001, distribution == DistributionEnum.DEVELOPMENT ? BotConstants.DEFAULT_SELF_PREFIX_BETA : BotConstants.DEFAULT_SELF_PREFIX);

        /* Init JDA */

        if ((scopes & 0x110) != 0) {
            initBotShards();
        }

        if ((scopes & 0x001) != 0) {
            fbClient = new FredBoatClient();
        }

        try {
            API.start();
        } catch (Exception e) {
            log.info("Failed to ignite Spark, FredBoat API unavailable", e);
        }

        String secret = "";
        if(credsjson.has("oauthSecret")){
            secret = credsjson.getJSONObject("oauthSecret").optString(distribution.getId());
        }

        try {
            if(credsjson.has("jdbcUrl") && !credsjson.get("jdbcUrl").equals("") && !secret.equals("")) {
                DatabaseManager.startup(credsjson.getString("jdbcUrl"));
                OAuthManager.start(accountToken, secret);
            } else {
                log.warn("No JDBC URL and/or secret found, skipped database connection and OAuth2 client");
            }
        } catch (Exception e) {
            log.info("Failed to start DatabaseManager and OAuth2 client", e);
        }

        //Initialise JCA
        String cbUser = credsjson.optString("cbUser");
        String cbKey = credsjson.optString("cbKey");
        if(!cbUser.equals("") && !cbKey.equals("")) {
            log.info("Starting CleverBot");
            jca = new JCABuilder().setKey(cbKey).setUser(cbUser).buildBlocking();
        } else {
            log.warn("Credentials not found for cleverbot authentication. Skipping...");
        }

        if (distribution == DistributionEnum.MAIN && carbonKey != null) {
            CarbonitexAgent carbonitexAgent = new CarbonitexAgent(carbonKey);
            carbonitexAgent.setDaemon(true);
            carbonitexAgent.start();
        }
    }

    private static void initBotShards() {
        try {
            numShards = DiscordUtil.getRecommendedShardCount(accountToken);
        } catch (UnirestException e) {
            throw new RuntimeException("Unable to get recommended shard count!", e);
        }

        log.info("Discord recommends " + numShards + " shard(s)");

        for(int i = 0; i < numShards; i++){
            shards.add(i, new FredBoatBot(i));
            try {
                Thread.sleep(SHARD_CREATION_SLEEP_INTERVAL);
            } catch (InterruptedException e) {
                throw new RuntimeException("Got interrupted while setting up bot shards!", e);
            }
        }

        log.info(numShards + " shards have been constructed");

    }

    public static void onInit(ReadyEvent readyEvent) {
        int ready = numShardsReady.incrementAndGet();
        log.info("Received ready event for " + FredBoat.getInstance(readyEvent.getJDA()).getShardInfo().getShardString());

        if(!firstReadyEventReceived.getAndSet(true)){
            onInitFirstShard(readyEvent);
        }
    }

    private static void onInitFirstShard(ReadyEvent readyEvent) {
        //Commands
        CommandInitializer.initCommands();

<<<<<<< HEAD
        //TODO: Fix this
        MusicPersistenceHandler.reloadPlaylists();
=======
        if(ready == numShards) {
            log.info("All " + ready + " shards are ready.");
            MusicPersistenceHandler.reloadPlaylists();
        }
>>>>>>> 68eff3b3
    }

    //Shutdown hook
    private static final Runnable ON_SHUTDOWN = () -> {
        int code = shutdownCode != UNKNOWN_SHUTDOWN_CODE ? shutdownCode : -1;

        try {
            MusicPersistenceHandler.handlePreShutdown(code);
        } catch (Exception e) {
            log.error("Critical error while handling music persistence.", e);
        }

        for(FredBoat fb : shards) {
            fb.getJda().shutdown(false);
        }

        try {
            Unirest.shutdown();
        } catch (IOException ignored) {}
    };

    public static void shutdown(int code) {
        log.info("Shutting down with exit code " + code);
        shutdownCode = code;

        System.exit(code);
    }

    public static int getScopes() {
        return scopes;
    }

    public static List<String> getGoogleKeys() {
        return GOOGLE_KEYS;
    }

    public static String getRandomGoogleKey() {
        return GOOGLE_KEYS.get((int) Math.floor(Math.random() * GOOGLE_KEYS.size()));
    }

    public static EventListenerBoat getListenerBot() {
        return listenerBot;
    }

    public static EventListenerSelf getListenerSelf() {
        return listenerSelf;
    }

    public static String[] getLavaplayerNodes() {
        return lavaplayerNodes;
    }

    public static boolean isLavaplayerNodesEnabled() {
        return lavaplayerNodesEnabled;
    }

    /* Sharding */

    public JDA getJda() {
        return jda;
    }

    public static List<FredBoat> getShards() {
        return shards;
    }

    public static List<Guild> getAllGuilds() {
        ArrayList<Guild> list = new ArrayList<>();

        for (FredBoat fb : shards) {
            list.addAll(fb.getJda().getGuilds());
        }

        return list;
    }

    public static Map<String, User> getAllUsersAsMap() {
        HashMap<String, User> map = new HashMap<>();

        for (FredBoat fb : shards) {
            for (User usr : fb.getJda().getUsers()) {
                map.put(usr.getId(), usr);
            }
        }

        return map;
    }

    public static TextChannel getTextChannelById(String id) {
        for (FredBoat fb : shards) {
            for (TextChannel channel : fb.getJda().getTextChannels()) {
                if(channel.getId().equals(id)) return channel;
            }
        }

        return null;
    }

    public static VoiceChannel getVoiceChannelById(String id) {
        for (FredBoat fb : shards) {
            for (VoiceChannel channel : fb.getJda().getVoiceChannels()) {
                if(channel.getId().equals(id)) return channel;
            }
        }

        return null;
    }

    public static FredBoatClient getClient() {
        return fbClient;
    }

    public static FredBoat getInstance(JDA jda) {
        if(jda.getAccountType() == AccountType.CLIENT) {
            return fbClient;
        } else {
            int sId = jda.getShardInfo() == null ? 0 : jda.getShardInfo().getShardId();

            for(FredBoat fb : shards) {
                if(((FredBoatBot) fb).getShardId() == sId) {
                    return fb;
                }
            }
        }

        throw new IllegalStateException("Attempted to get instance for JDA shard that is not indexed");
    }

    public static JDA getFirstJDA(){
        return shards.get(0).getJda();
    }

    public ShardInfo getShardInfo() {
        int sId = jda.getShardInfo() == null ? 0 : jda.getShardInfo().getShardId();

        if(jda.getAccountType() == AccountType.CLIENT) {
            return new ShardInfo(0, 1);
        } else {
            return new ShardInfo(sId, numShards);
        }
    }

    public class ShardInfo {

        int shardId;
        int shardTotal;

        ShardInfo(int shardId, int shardTotal) {
            this.shardId = shardId;
            this.shardTotal = shardTotal;
        }

        public int getShardId() {
            return this.shardId;
        }

        public int getShardTotal() {
            return this.shardTotal;
        }

        public String getShardString() {
            return "[" + this.shardId + " / " + this.shardTotal + "]";
        }

    }
}<|MERGE_RESOLUTION|>--- conflicted
+++ resolved
@@ -61,11 +61,8 @@
 import java.io.IOException;
 import java.io.InputStream;
 import java.util.*;
-<<<<<<< HEAD
+import java.util.concurrent.atomic.AtomicInteger;
 import java.util.concurrent.atomic.AtomicBoolean;
-=======
-import java.util.concurrent.atomic.AtomicInteger;
->>>>>>> 68eff3b3
 
 public abstract class FredBoat {
 
@@ -259,15 +256,11 @@
         //Commands
         CommandInitializer.initCommands();
 
-<<<<<<< HEAD
-        //TODO: Fix this
-        MusicPersistenceHandler.reloadPlaylists();
-=======
+
         if(ready == numShards) {
             log.info("All " + ready + " shards are ready.");
             MusicPersistenceHandler.reloadPlaylists();
         }
->>>>>>> 68eff3b3
     }
 
     //Shutdown hook
