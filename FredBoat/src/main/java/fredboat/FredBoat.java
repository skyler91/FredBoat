/*
 * MIT License
 *
 * Copyright (c) 2017 Frederik Ar. Mikkelsen
 *
 * Permission is hereby granted, free of charge, to any person obtaining a copy
 * of this software and associated documentation files (the "Software"), to deal
 * in the Software without restriction, including without limitation the rights
 * to use, copy, modify, merge, publish, distribute, sublicense, and/or sell
 * copies of the Software, and to permit persons to whom the Software is
 * furnished to do so, subject to the following conditions:
 *
 * The above copyright notice and this permission notice shall be included in all
 * copies or substantial portions of the Software.
 *
 * THE SOFTWARE IS PROVIDED "AS IS", WITHOUT WARRANTY OF ANY KIND, EXPRESS OR
 * IMPLIED, INCLUDING BUT NOT LIMITED TO THE WARRANTIES OF MERCHANTABILITY,
 * FITNESS FOR A PARTICULAR PURPOSE AND NONINFRINGEMENT. IN NO EVENT SHALL THE
 * AUTHORS OR COPYRIGHT HOLDERS BE LIABLE FOR ANY CLAIM, DAMAGES OR OTHER
 * LIABILITY, WHETHER IN AN ACTION OF CONTRACT, TORT OR OTHERWISE, ARISING FROM,
 * OUT OF OR IN CONNECTION WITH THE SOFTWARE OR THE USE OR OTHER DEALINGS IN THE
 * SOFTWARE.
 *
 */

package fredboat;

import com.mashape.unirest.http.HttpResponse;
import com.mashape.unirest.http.JsonNode;
import com.mashape.unirest.http.Unirest;
import com.mashape.unirest.http.exceptions.UnirestException;
import fredboat.agent.CarbonitexAgent;
import fredboat.agent.DBConnectionWatchdogAgent;
import fredboat.agent.ShardWatchdogAgent;
import fredboat.api.API;
import fredboat.api.OAuthManager;
import fredboat.audio.MusicPersistenceHandler;
import fredboat.audio.player.GuildPlayer;
import fredboat.audio.player.LavalinkManager;
import fredboat.audio.player.PlayerRegistry;
import fredboat.commandmeta.CommandRegistry;
import fredboat.commandmeta.init.MainCommandInitializer;
import fredboat.commandmeta.init.MusicCommandInitializer;
import fredboat.db.DatabaseManager;
import fredboat.event.EventListenerBoat;
import fredboat.event.EventListenerSelf;
import fredboat.event.ShardWatchdogListener;
import fredboat.feature.I18n;
import fredboat.shared.constant.DistributionEnum;
import fredboat.util.JDAUtil;
import fredboat.util.log.SimpleLogToSLF4JAdapter;
import frederikam.jca.JCA;
import frederikam.jca.JCABuilder;
import net.dv8tion.jda.core.AccountType;
import net.dv8tion.jda.core.JDA;
import net.dv8tion.jda.core.JDAInfo;
import net.dv8tion.jda.core.entities.Guild;
import net.dv8tion.jda.core.entities.TextChannel;
import net.dv8tion.jda.core.entities.VoiceChannel;
import net.dv8tion.jda.core.events.ReadyEvent;
import net.dv8tion.jda.core.hooks.EventListener;
import net.dv8tion.jda.core.managers.AudioManager;
import net.dv8tion.jda.core.utils.SimpleLog;
import org.json.JSONObject;
import org.slf4j.Logger;
import org.slf4j.LoggerFactory;

import javax.security.auth.login.LoginException;
import java.io.IOException;
import java.util.ArrayList;
import java.util.Collections;
import java.util.List;
import java.util.concurrent.ExecutorService;
import java.util.concurrent.Executors;
import java.util.concurrent.atomic.AtomicInteger;

public abstract class FredBoat {

    private static final Logger log = LoggerFactory.getLogger(FredBoat.class);

    static final int SHARD_CREATION_SLEEP_INTERVAL = 5100;

    private static final ArrayList<FredBoat> shards = new ArrayList<>();
    public static JCA jca;
    public static final long START_TIME = System.currentTimeMillis();
    public static final int UNKNOWN_SHUTDOWN_CODE = -991023;
    public static int shutdownCode = UNKNOWN_SHUTDOWN_CODE;//Used when specifying the intended code for shutdown hooks
    static EventListenerBoat listenerBot;
    static EventListenerSelf listenerSelf;
    ShardWatchdogListener shardWatchdogListener = null;
    private static AtomicInteger numShardsReady = new AtomicInteger(0);

    //For when we need to join a revived shard with it's old GuildPlayers
    final ArrayList<String> channelsToRejoin = new ArrayList<>();

    //unlimited threads = http://i.imgur.com/H3b7H1S.gif
    //use this executor for various small async tasks
    public final static ExecutorService executor = Executors.newCachedThreadPool();

    JDA jda;
    private static FredBoatClient fbClient;

    private static ShardWatchdogAgent shardWatchdogAgent;
    private static DBConnectionWatchdogAgent dbConnectionWatchdogAgent;

    private static DatabaseManager dbManager;

    public static void main(String[] args) throws LoginException, IllegalArgumentException, InterruptedException, IOException, UnirestException {
        Runtime.getRuntime().addShutdownHook(new Thread(ON_SHUTDOWN, "FredBoat main shutdownhook"));

        log.info("\n\n" +
                "  ______            _ ____              _   \n" +
                " |  ____|          | |  _ \\            | |  \n" +
                " | |__ _ __ ___  __| | |_) | ___   __ _| |_ \n" +
                " |  __| '__/ _ \\/ _` |  _ < / _ \\ / _` | __|\n" +
                " | |  | | |  __/ (_| | |_) | (_) | (_| | |_ \n" +
                " |_|  |_|  \\___|\\__,_|____/ \\___/ \\__,_|\\__|\n\n");

        I18n.start();

        //Attach log adapter
        SimpleLog.addListener(new SimpleLogToSLF4JAdapter());

        //Make JDA not print to console, we have Logback for that
        SimpleLog.LEVEL = SimpleLog.Level.OFF;

        int scope;
        try {
            scope = Integer.parseInt(args[0]);
        } catch (NumberFormatException | ArrayIndexOutOfBoundsException ignored) {
            log.info("Invalid scope, defaulting to scopes 0x111");
            scope = 0x111;
        }

        log.info("Starting with scopes:"
                + "\n\tMain: " + ((scope & 0x100) == 0x100)
                + "\n\tMusic: " + ((scope & 0x010) == 0x010)
                + "\n\tSelf: " + ((scope & 0x001) == 0x001));

        log.info("JDA version:\t" + JDAInfo.VERSION);

        Config.loadDefaultConfig(scope);

        try {
            API.start();
        } catch (Exception e) {
            log.info("Failed to ignite Spark, FredBoat API unavailable", e);
        }

        if (!Config.CONFIG.getJdbcUrl().equals("")) {
            dbManager = new DatabaseManager(Config.CONFIG.getJdbcUrl(), null, Config.CONFIG.getHikariPoolSize());
            dbManager.startup();
            dbConnectionWatchdogAgent = new DBConnectionWatchdogAgent(dbManager);
            dbConnectionWatchdogAgent.start();
        } else if (Config.CONFIG.getNumShards() > 2) {
            log.warn("No JDBC URL and more than 2 shard found! Initializing the SQLi DB is potentially dangerous too. Skipping...");
        } else {
            log.warn("No JDBC URL found, skipped database connection, falling back to internal SQLite db.");
            dbManager = new DatabaseManager("jdbc:sqlite:fredboat.db", "org.hibernate.dialect.SQLiteDialect",
                    Config.CONFIG.getHikariPoolSize());
            dbManager.startup();
        }


        try {
            if (!Config.CONFIG.getOauthSecret().equals("")) {
                OAuthManager.start(Config.CONFIG.getBotToken(), Config.CONFIG.getOauthSecret());
            } else {
                log.warn("No oauth secret found, skipped initialization of OAuth2 client");
            }
        } catch (Exception e) {
            log.info("Failed to start OAuth2 client", e);
        }

        //Initialise event listeners
        listenerBot = new EventListenerBoat();
        listenerSelf = new EventListenerSelf();
        LavalinkManager.ins.start();

        //Commands
        if (Config.CONFIG.getDistribution() == DistributionEnum.DEVELOPMENT
                || Config.CONFIG.getDistribution() == DistributionEnum.MAIN)
            MainCommandInitializer.initCommands();

        if (Config.CONFIG.getDistribution() == DistributionEnum.DEVELOPMENT
                || Config.CONFIG.getDistribution() == DistributionEnum.MUSIC
                || Config.CONFIG.getDistribution() == DistributionEnum.PATRON)
            MusicCommandInitializer.initCommands();

        log.info("Loaded commands, registry size is " + CommandRegistry.getSize());

        //Check MAL creds
        executor.submit(FredBoat::hasValidMALLogin);

        //Check imgur creds
        executor.submit(FredBoat::hasValidImgurCredentials);

        //Initialise JCA
        executor.submit(FredBoat::loadJCA);

        /* Init JDA */

        if ((Config.CONFIG.getScope() & 0x110) != 0) {
            initBotShards(listenerBot);
        }

        if ((Config.CONFIG.getScope() & 0x001) != 0) {
            log.error("Selfbot support has been removed.");
            //fbClient = new FredBoatClient();
        }

        if (Config.CONFIG.getDistribution() == DistributionEnum.MUSIC && Config.CONFIG.getCarbonKey() != null) {
            CarbonitexAgent carbonitexAgent = new CarbonitexAgent(Config.CONFIG.getCarbonKey());
            carbonitexAgent.setDaemon(true);
            carbonitexAgent.start();
        }

        shardWatchdogAgent = new ShardWatchdogAgent();
        shardWatchdogAgent.setDaemon(true);
        shardWatchdogAgent.start();
    }

    private static boolean loadJCA() {
        boolean result = true;
        try {
            if (!Config.CONFIG.getCbUser().equals("") && !Config.CONFIG.getCbKey().equals("")) {
                log.info("Starting CleverBot");
                jca = new JCABuilder().setKey(Config.CONFIG.getCbKey()).setUser(Config.CONFIG.getCbUser()).buildBlocking();
            } else {
                log.warn("Credentials not found for cleverbot authentication. Skipping...");
                result = false;
            }
        } catch (Exception e) {
            log.error("Error when starting JCA", e);
            result = false;
        }
        return result;
    }

    private static boolean hasValidMALLogin() {
        if ("".equals(Config.CONFIG.getMalUser()) || "".equals(Config.CONFIG.getMalPassword())) {
            log.info("MAL credentials not found. MAL related commands will not be available.");
            return false;
        }
        try {
            HttpResponse<String> response = Unirest.get("https://myanimelist.net/api/account/verify_credentials.xml")
                    .basicAuth(Config.CONFIG.getMalUser(), Config.CONFIG.getMalPassword())
                    .asString();
            int responseStatus = response.getStatus();
            if (responseStatus == 200) {
                log.info("MAL login successful");
                return true;
            } else {
                log.warn("MAL login failed with " + responseStatus + ": " + response.getBody());
            }
        } catch (UnirestException e) {
            log.warn("MAL login failed, it seems to be down.", e);
        }
        return false;
    }

    private static boolean hasValidImgurCredentials() {
        if ("".equals(Config.CONFIG.getImgurClientId())) {
            log.info("Imgur credentials not found. Commands relying on Imgur will not work properly.");
            return false;
        }
        try {
            HttpResponse<JsonNode> response = Unirest.get("https://api.imgur.com/3/credits")
                    .header("Authorization", "Client-ID " + Config.CONFIG.getImgurClientId())
                    .asJson();
            int responseStatus = response.getStatus();


            if (responseStatus == 200) {
                JSONObject data = response.getBody().getObject().getJSONObject("data");
                //https://api.imgur.com/#limits
                //at the time of the introduction of this code imgur offers daily 12500 and hourly 500 GET requests for open source software
                //hitting the daily limit 5 times in a month will blacklist the app for the rest of the month
                //we use 3 requests per hour (and per restart of the bot), so there should be no problems with imgur's rate limit
                int hourlyLimit = data.getInt("UserLimit");
                int hourlyLeft = data.getInt("UserRemaining");
                long seconds = data.getLong("UserReset") - (System.currentTimeMillis() / 1000);
                String timeTillReset = String.format("%d:%02d:%02d", seconds / 3600, (seconds % 3600) / 60, (seconds % 60));
                int dailyLimit = data.getInt("ClientLimit");
                int dailyLeft = data.getInt("ClientRemaining");
                log.info("Imgur credentials are valid. " + hourlyLeft + "/" + hourlyLimit +
                        " requests remaining this hour, resetting in " + timeTillReset + ", " +
                        dailyLeft + "/" + dailyLimit + " requests remaining today.");
                return true;
            } else {
                log.warn("Imgur login failed with " + responseStatus + ": " + response.getBody());
            }
        } catch (UnirestException e) {
            log.warn("Imgur login failed, it seems to be down.", e);
        }
        return false;
    }

    private static void initBotShards(EventListener listener) {
        for (int i = 0; i < Config.CONFIG.getNumShards(); i++) {
            try {
                shards.add(i, new FredBoatBot(i, listener));
            } catch (Exception e) {
                log.error("Caught an exception while starting shard " + i + "!", e);
                numShardsReady.getAndIncrement();
            }
            try {
                Thread.sleep(SHARD_CREATION_SLEEP_INTERVAL);
            } catch (InterruptedException e) {
                throw new RuntimeException("Got interrupted while setting up bot shards!", e);
            }
        }

        log.info(shards.size() + " shards have been constructed");

    }

    public void onInit(ReadyEvent readyEvent) {
        log.info("Received ready event for " + FredBoat.getInstance(readyEvent.getJDA()).getShardInfo().getShardString());

        int ready = numShardsReady.get();
        if (ready == Config.CONFIG.getNumShards()) {
            log.info("All " + ready + " shards are ready.");

            if (Config.CONFIG.getNumShards() <= 10) {
                MusicPersistenceHandler.reloadPlaylists();
            } else {
                log.warn("Skipped music persistence loading! We are using more than 10 shards, so probably not a good idea to run that.");
            }
        }

        //Rejoin old channels if revived
        channelsToRejoin.forEach(vcid -> {
            VoiceChannel channel = jda.getVoiceChannelById(vcid);
            if (channel == null) return;
            GuildPlayer player = PlayerRegistry.get(channel.getGuild());
            if (player == null) return;

            LavalinkManager.ins.openConnection(channel);

            if (!LavalinkManager.ins.isEnabled()) {
                AudioManager am = channel.getGuild().getAudioManager();
                am.setSendingHandler(player);
            }
        });

        channelsToRejoin.clear();
    }

    //Shutdown hook
    private static final Runnable ON_SHUTDOWN = () -> {
        int code = shutdownCode != UNKNOWN_SHUTDOWN_CODE ? shutdownCode : -1;

        shardWatchdogAgent.shutdown();
        if (dbConnectionWatchdogAgent != null) dbConnectionWatchdogAgent.shutdown();

        try {
            MusicPersistenceHandler.handlePreShutdown(code);
        } catch (Exception e) {
            log.error("Critical error while handling music persistence.", e);
        }

        for (FredBoat fb : shards) {
            fb.getJda().shutdown(false);
        }

        try {
            Unirest.shutdown();
        } catch (IOException ignored) {
        }

        executor.shutdown();
        dbManager.shutdown();
    };

    public static void shutdown(int code) {
        log.info("Shutting down with exit code " + code);
        shutdownCode = code;

        System.exit(code);
    }

    public static EventListenerBoat getListenerBot() {
        return listenerBot;
    }

    public static EventListenerSelf getListenerSelf() {
        return listenerSelf;
    }

    /* Sharding */

    public JDA getJda() {
        return jda;
    }

    public static List<FredBoat> getShards() {
        return shards;
    }

    public static List<Guild> getAllGuilds() {
        return JDAUtil.getAllGuilds(shards);
    }

    public static int countAllGuilds() {
        return JDAUtil.countAllGuilds(shards);
    }

    //this probably takes horribly long and should be solved in a different way
    //rewrite it when we actually come up with a use case for needing all user objects
//    @Deprecated
//    public static Map<String, User> getAllUsersAsMap() {
//        HashMap<String, User> map = new HashMap<>();
//
//        for (FredBoat fb : shards) {
//            for (User usr : fb.getJda().getUsers()) {
//                map.put(usr.getId(), usr);
//            }
//        }
//        return map;
//    }

    private static AtomicInteger biggestUserCount = new AtomicInteger(-1);

    //IMPORTANT: do not use this for actually counting, it will not be accurate; it is meant to be used to initialize
    // sets or maps that are about to hold all those user values
    public static int getExpectedUserCount() {
        if (biggestUserCount.get() <= 0) { //initialize
            countAllUniqueUsers();
        }
        return biggestUserCount.get();
    }

    public static long countAllUniqueUsers() {
        return JDAUtil.countAllUniqueUsers(shards, biggestUserCount);
    }

    public static TextChannel getTextChannelById(String id) {
        for (FredBoat fb : shards) {
            for (TextChannel channel : fb.getJda().getTextChannels()) {
                if (channel.getId().equals(id)) return channel;
            }
        }

        return null;
    }

    public static VoiceChannel getVoiceChannelById(String id) {
        for (FredBoat fb : shards) {
            for (VoiceChannel channel : fb.getJda().getVoiceChannels()) {
                if (channel.getId().equals(id)) return channel;
            }
        }

        return null;
    }

    public static FredBoatClient getClient() {
        return fbClient;
    }

    public static FredBoat getInstance(JDA jda) {
        if (jda.getAccountType() == AccountType.CLIENT) {
            return fbClient;
        } else {
            int sId = jda.getShardInfo() == null ? 0 : jda.getShardInfo().getShardId();

            for (FredBoat fb : shards) {
                if (((FredBoatBot) fb).getShardId() == sId) {
                    return fb;
                }
            }
            throw new IllegalStateException("Attempted to get instance for JDA shard that is not indexed, shardId: " + sId);
        }
<<<<<<< HEAD

        throw new IllegalStateException("Attempted to get ins for JDA shard that is not indexed");
=======
>>>>>>> e9f9c2c3
    }

    public static FredBoat getInstance(int id) {
        return shards.get(id);
    }

    public static JDA getFirstJDA() {
        return shards.get(0).getJda();
    }

    public ShardInfo getShardInfo() {
        int sId = jda.getShardInfo() == null ? 0 : jda.getShardInfo().getShardId();

        if (jda.getAccountType() == AccountType.CLIENT) {
            return new ShardInfo(0, 1);
        } else {
            return new ShardInfo(sId, Config.CONFIG.getNumShards());
        }
    }

    public long getGuildCount() {
        return JDAUtil.countAllGuilds(Collections.singletonList(this));
    }

    public long getUserCount() {
        return JDAUtil.countAllUniqueUsers(Collections.singletonList(this), biggestUserCount);
    }

    public abstract String revive(boolean... force);

    public ShardWatchdogListener getShardWatchdogListener() {
        return shardWatchdogListener;
    }

    @SuppressWarnings("WeakerAccess")
    public class ShardInfo {

        int shardId;
        int shardTotal;

        ShardInfo(int shardId, int shardTotal) {
            this.shardId = shardId;
            this.shardTotal = shardTotal;
        }

        public int getShardId() {
            return this.shardId;
        }

        public int getShardTotal() {
            return this.shardTotal;
        }

        public String getShardString() {
            return String.format("[%02d / %02d]", this.shardId, this.shardTotal);
        }

        @Override
        public String toString() {
            return getShardString();
        }
    }

    public static DatabaseManager getDbManager() {
        return dbManager;
    }

    private static volatile long lastCoinGivenOut = 0;

    // if you get a coin, you are allowed to build a shard (= perform a login to discord)
    public static synchronized boolean getShardCoin(int shardId) {
        long now = System.currentTimeMillis();
        if (now - lastCoinGivenOut >= SHARD_CREATION_SLEEP_INTERVAL) {
            lastCoinGivenOut = now;
            log.info("Coin for shard {}", shardId);
            return true;
        }
        log.info("No coin for shard {}", shardId);
        return false;
    }
}<|MERGE_RESOLUTION|>--- conflicted
+++ resolved
@@ -472,11 +472,6 @@
             }
             throw new IllegalStateException("Attempted to get instance for JDA shard that is not indexed, shardId: " + sId);
         }
-<<<<<<< HEAD
-
-        throw new IllegalStateException("Attempted to get ins for JDA shard that is not indexed");
-=======
->>>>>>> e9f9c2c3
     }
 
     public static FredBoat getInstance(int id) {
