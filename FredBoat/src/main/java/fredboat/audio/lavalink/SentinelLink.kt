package fredboat.audio.lavalink

import com.fredboat.sentinel.entities.AudioQueueRequest
import com.fredboat.sentinel.entities.AudioQueueRequestEnum.*
import fredboat.perms.InsufficientPermissionException
import fredboat.perms.Permission.*
import fredboat.sentinel.Guild
import fredboat.sentinel.VoiceChannel
import lavalink.client.io.Link
import org.slf4j.Logger
import org.slf4j.LoggerFactory

class SentinelLink(val lavalink: SentinelLavalink, guildId: String) : Link(lavalink, guildId) {

    companion object {
        private val log: Logger = LoggerFactory.getLogger(SentinelLink::class.java)
        private const val MIN_RETRY_INTERVAL = 200_000L
    }

    private var lastRetryTime = 0L

    private val routingKey: String
            get() {
                val sId = ((guildId.toLong() shr 22) % lavalink.appConfig.shardCount.toLong()).toInt()
                return lavalink.sentinel.tracker.getKey(sId)
            }

    override fun removeConnection() =
            lavalink.sentinel.sendAndForget(routingKey, AudioQueueRequest(REMOVE, guildId.toLong()))

    override fun queueAudioConnect(channelId: Long) =
            lavalink.sentinel.sendAndForget(routingKey, AudioQueueRequest(QUEUE_CONNECT, guildId.toLong(), channelId))

    public override fun queueAudioDisconnect() =
            lavalink.sentinel.sendAndForget(routingKey, AudioQueueRequest(QUEUE_DISCONNECT, guildId.toLong()))

<<<<<<< HEAD

=======
>>>>>>> 33bc0f19
    fun connect(channel: VoiceChannel, skipIfSameChannel: Boolean = true) {
        if (channel.guild.id != guild)
            throw IllegalArgumentException("The provided VoiceChannel is not a part of the Guild that this AudioManager " +
                    "handles. Please provide a VoiceChannel from the proper Guild")

        val perms = channel.ourEffectivePermissions

        if (perms hasNot VOICE_CONNECT && perms hasNot VOICE_MOVE_OTHERS)
            throw InsufficientPermissionException(VOICE_CONNECT, "We do not have permission to join $channel")
        perms.assertHas(VOICE_SPEAK, "We do not have permission to speak in $channel")

        // Do nothing if we are already connected to that channel
        val alreadyInChannel = channel.members.any { it.isUs } && super.getChannel() == channel.id.toString()
        if (skipIfSameChannel && alreadyInChannel) return

        if (channel.userLimit > 1 // Is there a user limit?
                && channel.userLimit <= channel.members.size // Is that limit reached?
        ){
            perms.assertHas(VOICE_MOVE_OTHERS, "$channel already has [${channel.members.size}/${channel.userLimit}] " +
                    "members, and we don't have $VOICE_MOVE_OTHERS to bypass the limit.")
        }

        state = Link.State.CONNECTING
        queueAudioConnect(channel.id)
    }

    fun getChannel(guild: Guild): VoiceChannel? {
        val id = channel ?: return null
        val vc = guild.getVoiceChannel(id.toLong())

        if (vc != null) return vc

        log.warn("Lavalink appears to be connected to vc $id, which doesn't seem to exist in $guild")
        return null
    }

    override fun onVoiceWebSocketClosed(code: Int, reason: String, byRemote: Boolean) {
        val by = if (byRemote) "Discord" else "LLS"
        log.info("{}: Lavalink voice WS closed by {}, code {}: {}", guild, by, code, reason)
        if (code == 4006) { // Session expired
            if (System.currentTimeMillis() - lastRetryTime > MIN_RETRY_INTERVAL) {
                val vc = channel
                if (vc == null) {
                    log.error("{}: Attempted to reconnect after code 4006, but channel is null. Race condition?", guild)
                    return
                }
                log.info("{}: Queuing new voice connection after expired session from Sentinel", guild)
                lastRetryTime = System.currentTimeMillis()
                queueAudioDisconnect()
                queueAudioConnect(vc.toLong())
            } else {
                log.warn("{}: Got WS close code $code twice within $MIN_RETRY_INTERVAL ms, disconnecting " +
                        " to prevent bouncing and getting stuck...", guild)
                queueAudioDisconnect()
            }
        }
    }

}<|MERGE_RESOLUTION|>--- conflicted
+++ resolved
@@ -33,11 +33,7 @@
 
     public override fun queueAudioDisconnect() =
             lavalink.sentinel.sendAndForget(routingKey, AudioQueueRequest(QUEUE_DISCONNECT, guildId.toLong()))
-
-<<<<<<< HEAD
-
-=======
->>>>>>> 33bc0f19
+    
     fun connect(channel: VoiceChannel, skipIfSameChannel: Boolean = true) {
         if (channel.guild.id != guild)
             throw IllegalArgumentException("The provided VoiceChannel is not a part of the Guild that this AudioManager " +
