/*
 * MIT License
 *
 * Copyright (c) 2017 Frederik Ar. Mikkelsen
 *
 * Permission is hereby granted, free of charge, to any person obtaining a copy
 * of this software and associated documentation files (the "Software"), to deal
 * in the Software without restriction, including without limitation the rights
 * to use, copy, modify, merge, publish, distribute, sublicense, and/or sell
 * copies of the Software, and to permit persons to whom the Software is
 * furnished to do so, subject to the following conditions:
 *
 * The above copyright notice and this permission notice shall be included in all
 * copies or substantial portions of the Software.
 *
 * THE SOFTWARE IS PROVIDED "AS IS", WITHOUT WARRANTY OF ANY KIND, EXPRESS OR
 * IMPLIED, INCLUDING BUT NOT LIMITED TO THE WARRANTIES OF MERCHANTABILITY,
 * FITNESS FOR A PARTICULAR PURPOSE AND NONINFRINGEMENT. IN NO EVENT SHALL THE
 * AUTHORS OR COPYRIGHT HOLDERS BE LIABLE FOR ANY CLAIM, DAMAGES OR OTHER
 * LIABILITY, WHETHER IN AN ACTION OF CONTRACT, TORT OR OTHERWISE, ARISING FROM,
 * OUT OF OR IN CONNECTION WITH THE SOFTWARE OR THE USE OR OTHER DEALINGS IN THE
 * SOFTWARE.
 *
 */

package fredboat.audio.player

import com.sedmelluq.discord.lavaplayer.player.AudioPlayerManager
import com.sedmelluq.discord.lavaplayer.track.AudioTrack
import com.sedmelluq.discord.lavaplayer.track.AudioTrackEndReason
import com.sedmelluq.discord.lavaplayer.track.TrackMarker
import fredboat.audio.lavalink.SentinelLavalink
import fredboat.audio.lavalink.SentinelLink
import fredboat.audio.queue.*
import fredboat.command.music.control.VoteSkipCommand
import fredboat.commandmeta.MessagingException
import fredboat.commandmeta.abs.CommandContext
import fredboat.db.api.GuildSettingsRepository
import fredboat.definitions.RepeatMode
import fredboat.sentinel.Guild
import fredboat.sentinel.InternalGuild
import fredboat.sentinel.TextChannel
import fredboat.util.TextUtils
import fredboat.util.extension.escapeAndDefuse
import fredboat.util.ratelimit.Ratelimiter
import fredboat.util.rest.YoutubeAPI
import fredboat.ws.emptyPlayerInfo
import fredboat.ws.toPlayerInfo
import lavalink.client.player.IPlayer
import lavalink.client.player.LavalinkPlayer
import lavalink.client.player.event.PlayerEventListenerAdapter
import org.bson.types.ObjectId
import org.json.JSONObject
import org.slf4j.LoggerFactory
import java.util.*
import java.util.concurrent.ConcurrentLinkedQueue
import java.util.function.Consumer

class GuildPlayer(
        val lavalink: SentinelLavalink,
        var guild: Guild,
        private val musicTextChannelProvider: MusicTextChannelProvider,
        audioPlayerManager: AudioPlayerManager,
        private val guildSettingsRepository: GuildSettingsRepository,
        ratelimiter: Ratelimiter,
        youtubeAPI: YoutubeAPI
) : PlayerEventListenerAdapter() {

    val audioTrackProvider: ITrackProvider = SimpleTrackProvider()
    private val audioLoader = AudioLoader(ratelimiter, audioTrackProvider, audioPlayerManager, this, youtubeAPI)
    val guildId = guild.id
    val player: LavalinkPlayer = lavalink.getLink(guild.id.toString()).player
    var internalContext: AudioTrackContext? = null

    private var onPlayHook: Consumer<AudioTrackContext>? = null
    private var onErrorHook: Consumer<Throwable>? = null
    @Volatile
    private var lastLoadedTrack: AudioTrackContext? = null
    val historyQueue = ConcurrentLinkedQueue<AudioTrackContext>()

    companion object {
        private val log = LoggerFactory.getLogger(GuildPlayer::class.java)
        private const val MAX_HISTORY_SIZE = 20
    }

    /**
     * @return The text channel currently used for music commands.
     *
     * May return null if the channel was deleted.
     */
    val activeTextChannel: TextChannel?
        get() {
            if (!guild.selfPresent) return null
            return musicTextChannelProvider.getMusicTextChannel(guild)
        }

    var repeatMode: RepeatMode
        get() = if (audioTrackProvider is AbstractTrackProvider)
            audioTrackProvider.repeatMode
        else
            RepeatMode.OFF
        set(repeatMode) = if (audioTrackProvider is AbstractTrackProvider) {
            audioTrackProvider.repeatMode = repeatMode
        } else {
            throw UnsupportedOperationException("Can't repeat " + audioTrackProvider.javaClass)
        }

    var isShuffle: Boolean
        get() = audioTrackProvider is AbstractTrackProvider && audioTrackProvider.isShuffle
        set(shuffle) = if (audioTrackProvider is AbstractTrackProvider) {
            audioTrackProvider.isShuffle = shuffle
            context?.isPriority = false
        } else {
            throw UnsupportedOperationException("Can't shuffle " + audioTrackProvider.javaClass)
        }

    private val isTrackAnnounceEnabled: Boolean
        get() {
            var enabled = false
                if (guild.selfPresent) {
                    guildSettingsRepository.fetch(guild.id).subscribe { enabled = it.trackAnnounce }
                }

            return enabled
        }

    val playingTrack: AudioTrackContext?
        get() {
            return if (player.playingTrack == null && internalContext == null) {
                audioTrackProvider.peek()
            } else internalContext
        }

    //the unshuffled playlist
    //Includes currently playing track, which comes first
    val remainingTracks: List<AudioTrackContext>
        get() {
            log.trace("getRemainingTracks()")
            val list = ArrayList<AudioTrackContext>()
            val atc = playingTrack
            if (atc != null) {
                list.add(atc)
            }

            list.addAll(audioTrackProvider.asList)
            return list
        }

    var volume: Float
        get() = player.volume.toFloat() / 100
        set(vol) {
            player.volume = (vol * 100).toInt()
        }

    val isPlaying: Boolean
        get() = player.playingTrack != null && !player.isPaused

    val isPaused: Boolean
        get() = player.isPaused

    val position: Long
        get() = player.trackPosition

    init {
        log.debug("Constructing GuildPlayer({})", guild)
        onPlayHook = Consumer { this.announceTrack(it) }
        onErrorHook = Consumer { this.handleError(it) }
        @Suppress("LeakingThis")
        player.addListener(this)
        linkPostProcess()
    }

    private fun announceTrack(atc: AudioTrackContext) {
        if (repeatMode != RepeatMode.SINGLE && isTrackAnnounceEnabled && !isPaused) {
            val activeTextChannel = activeTextChannel
            activeTextChannel?.send(atc.i18nFormat(
                    "trackAnnounce",
                    atc.effectiveTitle.escapeAndDefuse(),
                    atc.member.effectiveName.escapeAndDefuse()
            ))?.subscribe()
        }
    }

    private fun handleError(t: Throwable) {
        if (t !is MessagingException) {
            log.error("Guild player error", t)
        }
        val activeTextChannel = activeTextChannel
        activeTextChannel?.send("Something went wrong!\n${t.message}")?.subscribe()
    }

<<<<<<< HEAD
    fun queue(identifier: String, context: CommandContext) {
=======
    fun joinChannel(usr: Member) {
        val targetChannel = usr.voiceChannel
        joinChannel(targetChannel)
    }

    fun joinChannel(targetChannel: VoiceChannel?) {
        if (targetChannel == null) {
            throw MessagingException(I18n.get(guild).getString("playerUserNotInChannel"))
        }
        if (targetChannel == currentVoiceChannel) {
            // already connected to the channel
            return
        }

        val guild = targetChannel.guild
        val permissions = targetChannel.ourEffectivePermissions

        if (permissions hasNot Permission.VIEW_CHANNEL) {
            val i18n = I18n.get(guild).getString("permissionMissingBot")
            throw MessagingException("$i18n ${Permission.VIEW_CHANNEL.uiName}")
        }

        if (permissions hasNot Permission.VOICE_CONNECT && guild.selfMember.voiceChannel != targetChannel) {
            throw MessagingException(I18n.get(guild).getString("playerJoinConnectDenied"))
        }

        if (permissions hasNot Permission.VOICE_SPEAK) {
            throw MessagingException(I18n.get(guild).getString("playerJoinSpeakDenied"))
        }

        if (targetChannel.userLimit > 0
                && targetChannel.userLimit <= targetChannel.members.size
                && permissions hasNot Permission.VOICE_MOVE_OTHERS) {
            throw MessagingException(String.format("The channel you want me to join is full!" +
                    " Please free up some space, or give me the permission to **%s** to bypass the limit.", //todo i18n
                    Permission.VOICE_MOVE_OTHERS.uiName))
        }

        try {
            lavalink.getLink(guild).connect(targetChannel)
            log.info("Connected to voice channel $targetChannel")
        } catch (e: Exception) {
            log.error("Failed to join voice channel {}", targetChannel, e)
        }

    }

    fun leaveVoiceChannelRequest(commandContext: CommandContext, silent: Boolean) {
        if (!silent) {
            val currentVc = commandContext.guild.selfMember.voiceChannel
            if (currentVc == null) {
                commandContext.reply(commandContext.i18n("playerNotInChannel"))
            } else {
                commandContext.reply(commandContext.i18nFormat("playerLeftChannel", currentVc.name))
            }
        }
        lavalink.getLink(guild).disconnect()
    }

    fun queue(identifier: String, context: CommandContext, isPriority: Boolean = false) {
>>>>>>> 62656b89
        val ic = IdentifierContext(identifier, context.textChannel, context.member)
        ic.isPriority = isPriority

        joinChannel(context.member)

        audioLoader.loadAsync(ic)
    }

    fun queue(ic: IdentifierContext) {
        joinChannel(ic.member)

        audioLoader.loadAsync(ic)
    }

    fun queue(atc: AudioTrackContext, isPriority: Boolean = false) {
        if (!guild.selfPresent) throw IllegalStateException("Attempt to queue track in a guild we are not present in")

        val member = guild.getMember(atc.userId)
        if (member != null) {
            joinChannel(member)
        }
<<<<<<< HEAD
        audioTrackProvider.add(atc)
        if (isPlaying) updateClients()
=======

        if (isPriority) audioTrackProvider.addFirst(atc) else audioTrackProvider.add(atc)
>>>>>>> 62656b89
        play()
    }

    /** Add a bunch of tracks to the track provider */
    fun loadAll(tracks: Collection<AudioTrackContext>) {
        audioTrackProvider.addAll(tracks)
    }

    override fun toString(): String {
        return "[GP:$guildId]"
    }

    fun reshuffle() {
        if (audioTrackProvider is AbstractTrackProvider) {
            audioTrackProvider.reshuffle()
<<<<<<< HEAD
            updateClients()
=======
            context?.isPriority = false
>>>>>>> 62656b89
        } else {
            throw UnsupportedOperationException("Can't reshuffle " + audioTrackProvider.javaClass)
        }
    }

    fun skipTracks(trackIds: Collection<ObjectId>) {
        var skipCurrentTrack = false

        val toRemove = ArrayList<ObjectId>()
        val playing = if (player.playingTrack != null) internalContext else null
        for (trackId in trackIds) {
            if (playing != null && trackId == playing.trackId) {
                //Should be skipped last, in respect to PlayerEventListener
                skipCurrentTrack = true
            } else {
                toRemove.add(trackId)
            }
        }

        audioTrackProvider.removeAllById(toRemove)

        if (skipCurrentTrack) skip()
    }

    override fun onTrackStart(player: IPlayer?, track: AudioTrack?) {
        voteSkipCleanup()
        super.onTrackStart(player, track)
    }

    fun destroy() {
        audioTrackProvider.clear()
        stop()
        player.removeListener(this)
        player.link.destroy()
        log.info("Player for $guildId was destroyed.")
        lavalink.userSessionHandler.sendLazy(guildId) { emptyPlayerInfo }
    }

    private fun voteSkipCleanup() {
        VoteSkipCommand.guildSkipVotes.remove(guildId)
    }

    /**
     * Invoked when subscribing to this player's guild, with an already existing guild
     */
    fun linkPostProcess() {
        val iGuild = guild as InternalGuild
        val vsu = iGuild.cachedVsu
        val slink = player.link as SentinelLink
        if (vsu != null) {
            iGuild.cachedVsu = null
            slink.onVoiceServerUpdate(JSONObject(vsu.raw), vsu.sessionId)
            log.info("Using cached VOICE_SERVER_UPDATE for $guild")

            val vc = guild.selfMember.voiceChannel
            if (vc == null)
                log.warn("Using cached VOICE_SERVER_UPDATE, but it doesn't appear like we are in a voice channel!")
            else
                slink.setChannel(vc.idString)
        } else {
            val vc = slink.getChannel(guild) ?: return
            slink.connect(vc, skipIfSameChannel = false)
        }
        updateClients()
    }

    fun play() {
        log.trace("play()")

        if (player.isPaused) {
            player.isPaused = false
        }
        if (player.playingTrack == null) {
            logListeners()
            loadAndPlay()
        }

    }

    fun setPause(pause: Boolean) {
        log.trace("setPause({})", pause)

        if (pause) {
            player.isPaused = true
        } else {
            player.isPaused = false
            play()
        }
        updateClients()
    }

    fun pause() = setPause(true)

    /**
     * Clear the tracklist and stop the current track
     */
    fun stop() {
        log.trace("stop()")

        audioTrackProvider.clear()
        stopTrack()
    }

    /**
     * Skip the current track
     */
    fun skip() {
        log.trace("skip()")

        audioTrackProvider.skipped()
        stopTrack()
    }

    /**
     * Stop the current track.
     */
    fun stopTrack() {
        log.trace("stopTrack()")

        internalContext = null
        player.stopTrack()
    }

    override fun onTrackEnd(player: IPlayer?, track: AudioTrack?, endReason: AudioTrackEndReason?) {
        log.debug("onTrackEnd({} {} {}) called", track!!.info.title, endReason!!.name, endReason.mayStartNext)

        if (endReason == AudioTrackEndReason.FINISHED || endReason == AudioTrackEndReason.STOPPED) {
            updateHistoryQueue()
            loadAndPlay()
        } else if (endReason == AudioTrackEndReason.CLEANUP) {
            log.info("Track " + track.identifier + " was cleaned up")
        } else if (endReason == AudioTrackEndReason.LOAD_FAILED) {
            if (onErrorHook != null)
                onErrorHook!!.accept(MessagingException("Track `" + TextUtils.escapeAndDefuse(track.info.title) + "` failed to load. Skipping..."))
            audioTrackProvider.skipped()
            loadAndPlay()
        } else {
            log.warn("Track " + track.identifier + " ended with unexpected reason: " + endReason)
        }
    }

    //request the next track from the track provider and start playing it
    private fun loadAndPlay() {
        log.trace("loadAndPlay()")

        val atc = audioTrackProvider.provideAudioTrack()
        lastLoadedTrack = atc
        atc?.let { playTrack(it) }
        updateClients()
    }

    private fun updateHistoryQueue() {
        if (lastLoadedTrack == null) {
            log.warn("No lastLoadedTrack in $this after track end")
            return
        }
        if (historyQueue.size == MAX_HISTORY_SIZE) {
            historyQueue.poll()
        }
        historyQueue.add(lastLoadedTrack)
    }

    /**
     * Plays the provided track.
     *
     * Silently playing a track will not trigger the onPlayHook (which announces the track usually)
     */
    private fun playTrack(trackContext: AudioTrackContext, silent: Boolean = false) {
        log.trace("playTrack({})", trackContext.effectiveTitle)

        internalContext = trackContext
        player.playTrack(trackContext.track)
        trackContext.track.position = trackContext.startPosition

        if (trackContext is SplitAudioTrackContext) {
            //Ensure we don't step over our bounds
            log.info("Start: ${trackContext.startPosition} End: ${trackContext.startPosition + trackContext.effectiveDuration}")

            trackContext.track.setMarker(
                    TrackMarker(trackContext.startPosition + trackContext.effectiveDuration,
                            TrackEndMarkerHandler(this, trackContext)))
        }

        if (!silent && onPlayHook != null) onPlayHook!!.accept(trackContext)
    }

    override fun onTrackException(player: IPlayer?, track: AudioTrack, exception: Exception?) {
        log.error("Lavaplayer encountered an exception while playing {}",
                track.identifier, exception)
    }

    override fun onTrackStuck(player: IPlayer?, track: AudioTrack, thresholdMs: Long) {
        log.error("Lavaplayer got stuck while playing {}",
                track.identifier)
    }

    fun seekTo(position: Long) {
        if (internalContext!!.track.isSeekable) {
            player.seekTo(position)
            updateClients()
        } else {
            throw MessagingException(internalContext!!.i18n("seekDeniedLiveTrack"))
        }
    }

    private fun logListeners() {
        humanUsersInCurrentVC.forEach { lavalink.activityMetrics.logListener(it) }
    }

    private fun updateClients() {
        lavalink.userSessionHandler.sendLazy(guildId) { toPlayerInfo() }
    }
}<|MERGE_RESOLUTION|>--- conflicted
+++ resolved
@@ -189,70 +189,7 @@
         activeTextChannel?.send("Something went wrong!\n${t.message}")?.subscribe()
     }
 
-<<<<<<< HEAD
-    fun queue(identifier: String, context: CommandContext) {
-=======
-    fun joinChannel(usr: Member) {
-        val targetChannel = usr.voiceChannel
-        joinChannel(targetChannel)
-    }
-
-    fun joinChannel(targetChannel: VoiceChannel?) {
-        if (targetChannel == null) {
-            throw MessagingException(I18n.get(guild).getString("playerUserNotInChannel"))
-        }
-        if (targetChannel == currentVoiceChannel) {
-            // already connected to the channel
-            return
-        }
-
-        val guild = targetChannel.guild
-        val permissions = targetChannel.ourEffectivePermissions
-
-        if (permissions hasNot Permission.VIEW_CHANNEL) {
-            val i18n = I18n.get(guild).getString("permissionMissingBot")
-            throw MessagingException("$i18n ${Permission.VIEW_CHANNEL.uiName}")
-        }
-
-        if (permissions hasNot Permission.VOICE_CONNECT && guild.selfMember.voiceChannel != targetChannel) {
-            throw MessagingException(I18n.get(guild).getString("playerJoinConnectDenied"))
-        }
-
-        if (permissions hasNot Permission.VOICE_SPEAK) {
-            throw MessagingException(I18n.get(guild).getString("playerJoinSpeakDenied"))
-        }
-
-        if (targetChannel.userLimit > 0
-                && targetChannel.userLimit <= targetChannel.members.size
-                && permissions hasNot Permission.VOICE_MOVE_OTHERS) {
-            throw MessagingException(String.format("The channel you want me to join is full!" +
-                    " Please free up some space, or give me the permission to **%s** to bypass the limit.", //todo i18n
-                    Permission.VOICE_MOVE_OTHERS.uiName))
-        }
-
-        try {
-            lavalink.getLink(guild).connect(targetChannel)
-            log.info("Connected to voice channel $targetChannel")
-        } catch (e: Exception) {
-            log.error("Failed to join voice channel {}", targetChannel, e)
-        }
-
-    }
-
-    fun leaveVoiceChannelRequest(commandContext: CommandContext, silent: Boolean) {
-        if (!silent) {
-            val currentVc = commandContext.guild.selfMember.voiceChannel
-            if (currentVc == null) {
-                commandContext.reply(commandContext.i18n("playerNotInChannel"))
-            } else {
-                commandContext.reply(commandContext.i18nFormat("playerLeftChannel", currentVc.name))
-            }
-        }
-        lavalink.getLink(guild).disconnect()
-    }
-
     fun queue(identifier: String, context: CommandContext, isPriority: Boolean = false) {
->>>>>>> 62656b89
         val ic = IdentifierContext(identifier, context.textChannel, context.member)
         ic.isPriority = isPriority
 
@@ -274,13 +211,9 @@
         if (member != null) {
             joinChannel(member)
         }
-<<<<<<< HEAD
-        audioTrackProvider.add(atc)
+
+        if (isPriority) audioTrackProvider.addFirst(atc) else audioTrackProvider.add(atc)
         if (isPlaying) updateClients()
-=======
-
-        if (isPriority) audioTrackProvider.addFirst(atc) else audioTrackProvider.add(atc)
->>>>>>> 62656b89
         play()
     }
 
@@ -296,11 +229,8 @@
     fun reshuffle() {
         if (audioTrackProvider is AbstractTrackProvider) {
             audioTrackProvider.reshuffle()
-<<<<<<< HEAD
+            context?.isPriority = false
             updateClients()
-=======
-            context?.isPriority = false
->>>>>>> 62656b89
         } else {
             throw UnsupportedOperationException("Can't reshuffle " + audioTrackProvider.javaClass)
         }
