/*
 * MIT License
 *
 * Copyright (c) 2017 Frederik Ar. Mikkelsen
 *
 * Permission is hereby granted, free of charge, to any person obtaining a copy
 * of this software and associated documentation files (the "Software"), to deal
 * in the Software without restriction, including without limitation the rights
 * to use, copy, modify, merge, publish, distribute, sublicense, and/or sell
 * copies of the Software, and to permit persons to whom the Software is
 * furnished to do so, subject to the following conditions:
 *
 * The above copyright notice and this permission notice shall be included in all
 * copies or substantial portions of the Software.
 *
 * THE SOFTWARE IS PROVIDED "AS IS", WITHOUT WARRANTY OF ANY KIND, EXPRESS OR
 * IMPLIED, INCLUDING BUT NOT LIMITED TO THE WARRANTIES OF MERCHANTABILITY,
 * FITNESS FOR A PARTICULAR PURPOSE AND NONINFRINGEMENT. IN NO EVENT SHALL THE
 * AUTHORS OR COPYRIGHT HOLDERS BE LIABLE FOR ANY CLAIM, DAMAGES OR OTHER
 * LIABILITY, WHETHER IN AN ACTION OF CONTRACT, TORT OR OTHERWISE, ARISING FROM,
 * OUT OF OR IN CONNECTION WITH THE SOFTWARE OR THE USE OR OTHER DEALINGS IN THE
 * SOFTWARE.
 *
 */

package fredboat.audio.player

import com.sedmelluq.discord.lavaplayer.player.AudioPlayerManager
import fredboat.audio.lavalink.SentinelLavalink
import fredboat.audio.queue.AudioTrackContext
import fredboat.audio.queue.SplitAudioTrackContext
import fredboat.config.property.AppConfig
import fredboat.db.api.GuildSettingsRepository
import fredboat.db.mongo.MongoPlayer
import fredboat.db.mongo.PlayerRepository
import fredboat.db.mongo.convertAndSaveAll
import fredboat.definitions.RepeatMode
import fredboat.sentinel.Guild
import fredboat.util.ratelimit.Ratelimiter
import fredboat.util.rest.YoutubeAPI
import kotlinx.coroutines.GlobalScope
import kotlinx.coroutines.reactive.awaitFirst
import kotlinx.coroutines.reactive.awaitFirstOrNull
import kotlinx.coroutines.reactive.awaitSingle
import kotlinx.coroutines.reactor.mono
import lavalink.client.LavalinkUtil
import lavalink.client.io.Link.State
import org.slf4j.Logger
import org.slf4j.LoggerFactory
import org.springframework.beans.factory.annotation.Qualifier
import org.springframework.stereotype.Component
import reactor.core.publisher.Mono
import java.io.IOException
import java.time.Duration
import java.util.concurrent.ConcurrentHashMap
import java.util.function.BiConsumer
import kotlin.concurrent.thread
import kotlin.streams.toList

@Component
class PlayerRegistry(
        private val musicTextChannelProvider: MusicTextChannelProvider,
        private val guildSettingsRepository: GuildSettingsRepository,
        private val sentinelLavalink: SentinelLavalink,
        @param:Qualifier("loadAudioPlayerManager") val audioPlayerManager: AudioPlayerManager,
        private val ratelimiter: Ratelimiter,
        private val youtubeAPI: YoutubeAPI,
        private val playerRepo: PlayerRepository,
        private val appConfig: AppConfig
) {

    companion object {
        private val log: Logger = LoggerFactory.getLogger(PlayerRegistry::class.java)
    }

    private val registry = ConcurrentHashMap<Long, GuildPlayer>()
    private val iteratorLock = Any() //iterators, which are also used by stream(), need to be synced, despite it being a concurrent map
    private val monoCache = ConcurrentHashMap<Long, Mono<GuildPlayer>>()

    /**
     * @return a copied list of the the playing players of the registry. This may be an expensive operation depending on
     * the size, don't use this in code that is called often. Instead, have a look at other methods like
     * [PlayerRegistry.playingCount] which might fulfill your needs without creating intermediary giant list objects.
     */
    val playingPlayers: List<GuildPlayer>
        get() = synchronized(iteratorLock) {
            return registry.values.stream()
                    .filter { it.isPlaying }
                    .toList()
        }

    init {
        Runtime.getRuntime().addShutdownHook(
                thread(start = false, name = "player-registry-shutdown") { beforeShutdown() }
        )
        @Suppress("LeakingThis")
        sentinelLavalink.playerRegistry = this
    }

    fun getOrCreate(guild: Guild): Mono<GuildPlayer> {
        val player = registry[guild.id] ?: return createPlayer(guild)
        return Mono.just(player)
    }

    /**
     * Get or create a guild in a suspending fashion
     */
    suspend fun awaitPlayer(guild: Guild): GuildPlayer = getOrCreate(guild).awaitFirst()

    fun getExisting(guild: Guild): GuildPlayer? {
        return getExisting(guild.id)
    }

    fun getExisting(guildId: Long): GuildPlayer? {
        return registry[guildId]
    }

    fun forEach(consumer: BiConsumer<Long, GuildPlayer>) {
        registry.forEach(consumer)
    }

    fun destroyPlayer(g: Guild) {
        destroyPlayer(g.id)
    }

    fun destroyPlayer(guildId: Long) {
        val player = getExisting(guildId)
        if (player != null) {
            if (player.player.link.state == State.DESTROYED) {
                log.warn("Attempt to destroy already destroyed player." +
                        " This should not happen. Removing without re-destroying...")
            } else {
                player.destroy()
            }
            registry.remove(guildId)
        }
    }

    fun totalCount(): Long {
        return registry.size.toLong()
    }

    fun playingCount(): Long {
        synchronized(iteratorLock) {
            return registry.values.stream()
                    .filter { it.isPlaying }
                    .count()
        }
    }

    /**
     * @return a [Mono] with a fully loaded [GuildPlayer]
     */
    @Suppress("RedundantLambdaArrow")
    private fun createPlayer(guild: Guild): Mono<GuildPlayer> = monoCache.computeIfAbsent(guild.id) { _ ->
        createPlayerMono(guild)
    }.doOnSuccess {
        registry[it.guildId] = it
        it.player.link.releaseHeldEvents()
    }.doFinally {
        monoCache.remove(guild.id)
    }

    private fun createPlayerMono(guild: Guild): Mono<GuildPlayer> {
        // GuildPlayer's constructor will indirectly call #createPlayer().
        // We can defer the construction to a different thread, to prevent an IllegalStateException, which
        // would be caused by accessing monoCache recursively
        val playerDeferred: Mono<GuildPlayer> = Mono.fromSupplier {
            GuildPlayer(
                    sentinelLavalink,
                    guild,
                    musicTextChannelProvider,
                    audioPlayerManager,
                    guildSettingsRepository,
                    ratelimiter,
                    youtubeAPI
            )
        }

        return GlobalScope.mono {
            val mongo = playerRepo.findById(guild.id).awaitFirstOrNull()
            val player = playerDeferred.awaitSingle()
            if (mongo == null) return@mono player
            loadMongoData(player, mongo)
            player
        }.cache()
    }

    /**
     * Load mongo data for a newly constructed [GuildPlayer]
     */
    private fun loadMongoData(player: GuildPlayer, mongo: MongoPlayer) {
        val guild = player.guild
        player.setPause(mongo.paused)
        player.isShuffle = mongo.shuffled
        player.repeatMode = RepeatMode.values()[mongo.repeat.toInt()]

        if (appConfig.distribution.volumeSupported()) {
            player.volume = mongo.volume
        }

        var queue = mongo.queue.mapNotNull { track ->
            try {
                val at = LavalinkUtil.toAudioTrack(track.blob)
                val member = guild.getMember(track.requester) ?: guild.selfMember
                if (track.startTime != null && track.endTime != null) {
                    SplitAudioTrackContext(at, member, track.startTime, track.endTime, track.title)
                } else {
                    AudioTrackContext(at, member)
                }
            } catch (e: IOException) {
                log.error("Exception loading track", e)
                null
            }
        }

        log.info("Restoring ${queue.size} loaded tracks for $guild")

        if (queue.isNotEmpty()) {
            queue = queue.toMutableList()
            val atc = queue.removeAt(0)
            player.player.playTrack(atc.track, true)
            player.internalContext = atc
            // Optionally set current track position
            if (mongo.position != null) atc.track.position = mongo.position
        }

        val channel = mongo.textChannel?.let { guild.getTextChannel(it) }
        if (channel != null) musicTextChannelProvider.setMusicChannel(channel)

<<<<<<< HEAD
        player.loadAll(queue, false)
=======
        player.queueAll(queue) // no Priority on reload
>>>>>>> f127a96e
    }

    private fun beforeShutdown() {
        log.info("Running shutdown hook to convertAndSave player state")
        val count = playerRepo.convertAndSaveAll(registry.values.toList())
                .count()
                .block(Duration.ofMinutes(2))
        log.info("Saved $count player states")
    }

}<|MERGE_RESOLUTION|>--- conflicted
+++ resolved
@@ -228,11 +228,7 @@
         val channel = mongo.textChannel?.let { guild.getTextChannel(it) }
         if (channel != null) musicTextChannelProvider.setMusicChannel(channel)
 
-<<<<<<< HEAD
-        player.loadAll(queue, false)
-=======
         player.queueAll(queue) // no Priority on reload
->>>>>>> f127a96e
     }
 
     private fun beforeShutdown() {
