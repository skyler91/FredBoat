/*
 * MIT License
 *
 * Copyright (c) 2017 Frederik Ar. Mikkelsen
 *
 * Permission is hereby granted, free of charge, to any person obtaining a copy
 * of this software and associated documentation files (the "Software"), to deal
 * in the Software without restriction, including without limitation the rights
 * to use, copy, modify, merge, publish, distribute, sublicense, and/or sell
 * copies of the Software, and to permit persons to whom the Software is
 * furnished to do so, subject to the following conditions:
 *
 * The above copyright notice and this permission notice shall be included in all
 * copies or substantial portions of the Software.
 *
 * THE SOFTWARE IS PROVIDED "AS IS", WITHOUT WARRANTY OF ANY KIND, EXPRESS OR
 * IMPLIED, INCLUDING BUT NOT LIMITED TO THE WARRANTIES OF MERCHANTABILITY,
 * FITNESS FOR A PARTICULAR PURPOSE AND NONINFRINGEMENT. IN NO EVENT SHALL THE
 * AUTHORS OR COPYRIGHT HOLDERS BE LIABLE FOR ANY CLAIM, DAMAGES OR OTHER
 * LIABILITY, WHETHER IN AN ACTION OF CONTRACT, TORT OR OTHERWISE, ARISING FROM,
 * OUT OF OR IN CONNECTION WITH THE SOFTWARE OR THE USE OR OTHER DEALINGS IN THE
 * SOFTWARE.
 *
 */

package fredboat.audio.queue

import com.sedmelluq.discord.lavaplayer.source.youtube.YoutubeAudioTrack
import com.sedmelluq.discord.lavaplayer.track.AudioTrack
import fredboat.audio.player.GuildPlayer
import fredboat.feature.I18n
import fredboat.main.Launcher
import fredboat.sentinel.Member
import fredboat.sentinel.TextChannel
import org.bson.types.ObjectId
import java.util.concurrent.ThreadLocalRandom

open class AudioTrackContext(val track: AudioTrack, val member: Member, priority: Boolean = false) : Comparable<AudioTrackContext> {
    val added: Long = System.currentTimeMillis()
    var rand: Int = 0
<<<<<<< HEAD
    val trackId: ObjectId //used to identify this track even when the track gets cloned and the rand reranded
=======
    var isPriority: Boolean = priority
    val trackId: Long //used to identify this track even when the track gets cloned and the rand reranded
>>>>>>> 62656b89

    val userId: Long
        get() = member.id

    val guildId: Long
        get() = member.guild.id

    open val effectiveDuration: Long
        get() = track.duration

    open val effectiveTitle: String
        get() = track.info.title

    open val startPosition: Long
        get() = 0

    //return the currently active text channel of the associated guildplayer
    val textChannel: TextChannel?
        get() {
            val guildPlayer = Launcher.botController.playerRegistry.getExisting(guildId)
            return guildPlayer?.activeTextChannel
        }

    val thumbnailUrl: String? get() {
        return if (track is YoutubeAudioTrack) {
            "https://img.youtube.com/vi/${track.info.identifier}/mqdefault.jpg"
        } else null
    }

    init {
        this.rand = ThreadLocalRandom.current().nextInt(Integer.MAX_VALUE)
        this.trackId = ObjectId()
    }//It's ok to set a non-existing channelId, since inside the AudioTrackContext, the channel needs to be looked up
    // every time. See the getTextChannel() below for doing that.

    fun randomize(): Int {
        rand = ThreadLocalRandom.current().nextInt(Integer.MAX_VALUE)
        return rand
    }

    open fun makeClone(): AudioTrackContext {
        return AudioTrackContext(track.makeClone(), member, isPriority)
    }

    //NOTE: convenience method that returns the position of the track currently playing in the guild where this track was added
    open fun getEffectivePosition(guildPlayer: GuildPlayer): Long {
        return guildPlayer.position
    }

    override fun compareTo(other: AudioTrackContext): Int {
        return Integer.compare(rand, other.rand)
    }

    override fun equals(other: Any?): Boolean {
        if (this === other) return true
        if (other !is AudioTrackContext) return false

        if (track != other.track) return false
        if (member != other.member) return false
        if (trackId != other.trackId) return false

        return true
    }

    override fun hashCode(): Int {
        var result = track.hashCode()
        result = 31 * result + member.hashCode()
        result = 31 * result + trackId.hashCode()
        return result
    }

    fun i18n(key: String) = I18n.get(guildId).getString(key)!!
    fun i18nFormat(key: String, vararg values: Any): String {
        var str = i18n(key)
        values.forEachIndexed { i, v -> str = str.replace("{$i}", v.toString()) }
        return str
    }


}<|MERGE_RESOLUTION|>--- conflicted
+++ resolved
@@ -38,12 +38,8 @@
 open class AudioTrackContext(val track: AudioTrack, val member: Member, priority: Boolean = false) : Comparable<AudioTrackContext> {
     val added: Long = System.currentTimeMillis()
     var rand: Int = 0
-<<<<<<< HEAD
-    val trackId: ObjectId //used to identify this track even when the track gets cloned and the rand reranded
-=======
     var isPriority: Boolean = priority
-    val trackId: Long //used to identify this track even when the track gets cloned and the rand reranded
->>>>>>> 62656b89
+    val trackId: ObjectId // used to identify this track even when the track gets cloned and the rand reranded
 
     val userId: Long
         get() = member.id
