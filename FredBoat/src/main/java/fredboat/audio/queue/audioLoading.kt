--- conflicted
+++ resolved
@@ -33,14 +33,11 @@
 import com.sedmelluq.discord.lavaplayer.track.AudioTrack
 import fredboat.audio.player.GuildPlayer
 import fredboat.audio.player.trackCount
-<<<<<<< HEAD
-import fredboat.audio.queue.tbd.IQueueHandler
-=======
 import fredboat.audio.queue.limiter.errored
 import fredboat.audio.queue.limiter.isPlaylistDisabledError
 import fredboat.audio.queue.limiter.playlistDisabledError
 import fredboat.audio.queue.limiter.successful
->>>>>>> f127a96e
+import fredboat.audio.queue.tbd.IQueueHandler
 import fredboat.audio.source.PlaylistImportSourceManager
 import fredboat.audio.source.PlaylistImporter
 import fredboat.audio.source.SpotifyPlaylistSourceManager
@@ -59,14 +56,9 @@
 import java.util.concurrent.ConcurrentLinkedQueue
 import java.util.regex.Pattern
 
-<<<<<<< HEAD
 class AudioLoader(private val ratelimiter: Ratelimiter, internal val queueHandler: IQueueHandler,
-                  private val playerManager: AudioPlayerManager, internal val gplayer: GuildPlayer,
+                  private val playerManager: AudioPlayerManager, internal val player: GuildPlayer,
                   internal val youtubeAPI: YoutubeAPI) {
-=======
-class AudioLoader(private val ratelimiter: Ratelimiter, private val playerManager: AudioPlayerManager,
-                  internal val player: GuildPlayer, internal val youtubeAPI: YoutubeAPI) {
->>>>>>> f127a96e
     private val identifierQueue = ConcurrentLinkedQueue<IdentifierContext>()
     @Volatile
     private var isLoading = false
@@ -205,9 +197,6 @@
             } else {
                 at.position = context.position
                 val atc = AudioTrackContext(at, context.member, context.isPriority)
-<<<<<<< HEAD
-                loader.queueHandler.add(atc)
-=======
                 GlobalScope.mono { loader.player.queueLimited(atc) }.subscribe {
                     if (it.canQueue) {
                         context.reply(if (loader.player.trackCount == 1)
@@ -220,8 +209,7 @@
                         context.replyWithMention(it.errorMessage)
                     }
                 }
->>>>>>> f127a96e
-
+                //FIXME THIS NEEDS TO BE TAKEN A LOOK AT AFTER MERGE
                 if (!loader.player.isPaused) {
                     loader.player.play()
                 }
@@ -246,12 +234,6 @@
             for (at in ap.tracks) {
                 toAdd.add(AudioPlaylistContext(at, context.member, context.isPriority))
             }
-<<<<<<< HEAD
-            loader.queueHandler.addAll(toAdd)
-            context.reply(context.i18nFormat("loadListSuccess", ap.tracks.size, ap.name))
-            if (!loader.gplayer.isPaused) {
-                loader.gplayer.play()
-=======
 
             GlobalScope.mono { loader.player.queueLimited(toAdd, context.isPriority) }.subscribe {
                 if (it.isPlaylistDisabledError) {
@@ -272,9 +254,7 @@
                         loader.player.play()
                     }
                 }
->>>>>>> f127a96e
-            }
-
+            }
         } catch (th: Throwable) {
             loader.handleThrowable(context, th)
         }
