--- conflicted
+++ resolved
@@ -55,7 +55,7 @@
                     context.replyWithName("Restarting...").getWithDefaultTimeout();
                 } catch (InterruptedException | ExecutionException | TimeoutException ignored) {
                 }
-                FredBoat.shutdown(ExitCodes.EXIT_CODE_RESTART);
+                BotController.INS.shutdown(ExitCodes.EXIT_CODE_RESTART);
                 return;
             } else {
                 context.reply(String.format("Your input `%s` did not fit the required code `%s`. A new code will be issued.",
@@ -63,13 +63,9 @@
             }
         }
 
-<<<<<<< HEAD
-        BotController.INS.shutdown(ExitCodes.EXIT_CODE_RESTART);
-=======
         code = TextUtils.randomAlphaNumericString(4);
         context.reply(String.format("This will **restart the whole bot**. "
                 + "Please confirm by issuing this command again, with the following confirmation code appended: `%s`", code));
->>>>>>> 3a613192
     }
 
     @Nonnull
