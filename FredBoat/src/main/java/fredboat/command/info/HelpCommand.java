/*
 *
 * MIT License
 *
 * Copyright (c) 2017 Frederik Ar. Mikkelsen
 *
 * Permission is hereby granted, free of charge, to any person obtaining a copy
 * of this software and associated documentation files (the "Software"), to deal
 * in the Software without restriction, including without limitation the rights
 * to use, copy, modify, merge, publish, distribute, sublicense, and/or sell
 * copies of the Software, and to permit persons to whom the Software is
 * furnished to do so, subject to the following conditions:
 *
 * The above copyright notice and this permission notice shall be included in all
 * copies or substantial portions of the Software.
 *
 * THE SOFTWARE IS PROVIDED "AS IS", WITHOUT WARRANTY OF ANY KIND, EXPRESS OR
 * IMPLIED, INCLUDING BUT NOT LIMITED TO THE WARRANTIES OF MERCHANTABILITY,
 * FITNESS FOR A PARTICULAR PURPOSE AND NONINFRINGEMENT. IN NO EVENT SHALL THE
 * AUTHORS OR COPYRIGHT HOLDERS BE LIABLE FOR ANY CLAIM, DAMAGES OR OTHER
 * LIABILITY, WHETHER IN AN ACTION OF CONTRACT, TORT OR OTHERWISE, ARISING FROM,
 * OUT OF OR IN CONNECTION WITH THE SOFTWARE OR THE USE OR OTHER DEALINGS IN THE
 * SOFTWARE.
 */

package fredboat.command.info;

import com.google.common.cache.Cache;
import com.google.common.cache.CacheBuilder;
import fredboat.command.config.PrefixCommand;
import fredboat.command.music.control.SelectCommand;
import fredboat.commandmeta.CommandInitializer;
import fredboat.commandmeta.CommandRegistry;
import fredboat.commandmeta.abs.Command;
import fredboat.commandmeta.abs.CommandContext;
import fredboat.commandmeta.abs.ICommandRestricted;
import fredboat.commandmeta.abs.IInfoCommand;
import fredboat.definitions.PermissionLevel;
import fredboat.messaging.CentralMessaging;
import fredboat.messaging.internal.Context;
import fredboat.shared.constant.BotConstants;
import fredboat.util.Emojis;
import fredboat.util.TextUtils;
import net.dv8tion.jda.core.Permission;
import net.dv8tion.jda.core.entities.Guild;
import net.dv8tion.jda.core.entities.Member;
import net.dv8tion.jda.core.entities.TextChannel;
import net.dv8tion.jda.core.entities.User;
import net.dv8tion.jda.core.events.message.priv.PrivateMessageReceivedEvent;

import javax.annotation.Nonnull;
import javax.annotation.Nullable;
import java.text.MessageFormat;
import java.util.concurrent.TimeUnit;

public class HelpCommand extends Command implements IInfoCommand {

    public static final String LINK_DISCORD_DOCS_IDS = "https://support.discordapp.com/hc/en-us/articles/206346498";

    //keeps track of whether a user received help lately to avoid spamming/clogging up DMs which are rather harshly ratelimited
    public static final Cache<Long, Boolean> HELP_RECEIVED_RECENTLY = CacheBuilder.newBuilder()
            .recordStats()
            .expireAfterWrite(10, TimeUnit.MINUTES)
            .build();

    public HelpCommand(String name, String... aliases) {
        super(name, aliases);
    }

    @Override
    public void onInvoke(@Nonnull CommandContext context) {

        if (context.hasArguments()) {
<<<<<<< HEAD
            sendFormattedCommandHelp(context, context.getArgs()[0]);
=======
            sendFormattedCommandHelp(context, context.args[0], null);
>>>>>>> 54d5a855
        } else {
            sendGeneralHelp(context);
        }
    }

    @Nonnull
    @Override
    public String help(@Nonnull Context context) {
        return "{0}{1} OR {0}{1} <command>\n#" + context.i18n("helpHelpCommand");
    }

    //for answering the help command from a guild
    public static void sendGeneralHelp(@Nonnull CommandContext context) {
        long userId = context.getMember().getUser().getIdLong();
        if (HELP_RECEIVED_RECENTLY.getIfPresent(userId) != null) {
            return;
        }

        context.replyPrivate(getHelpDmMsg(context),
                success -> {
                    HELP_RECEIVED_RECENTLY.put(userId, true);
                    String out = context.i18n("helpSent");
                    out += "\n" + context.i18nFormat("helpCommandsPromotion",
                            "`" + TextUtils.escapeMarkdown(context.getPrefix())
                                    + CommandInitializer.COMMANDS_COMM_NAME + "`");
                    if (context.hasPermissions(Permission.MESSAGE_WRITE)) {
                        context.replyWithName(out);
                        PrefixCommand.showPrefix(context, context.getPrefix());
                    }
                },
                failure -> {
                    if (context.hasPermissions(Permission.MESSAGE_WRITE)) {
                        context.replyWithName(Emojis.EXCLAMATION + context.i18n("helpDmFailed"));
                    }
                }
        );
    }

    //for answering private messages with the help
    public static void sendGeneralHelp(@Nonnull PrivateMessageReceivedEvent event) {
        if (HELP_RECEIVED_RECENTLY.getIfPresent(event.getAuthor().getIdLong()) != null) {
            return;
        }

        HELP_RECEIVED_RECENTLY.put(event.getAuthor().getIdLong(), true);
        CentralMessaging.message(event.getChannel(), getHelpDmMsg(new Context() { //yeah this is ugly ¯\_(ツ)_/¯
            @Override
            public TextChannel getTextChannel() {
                return null;
            }

            @Override
            public Guild getGuild() {
                return null;
            }

            @Override
            public Member getMember() {
                return null;
            }

            @Override
            public User getUser() {
                return event.getAuthor();
            }
        })).send(null);
    }

    public static String getFormattedCommandHelp(Context context, Command command, String commandOrAlias) {
        String helpStr = command.help(context);
        //some special needs
        //to display helpful information on some commands: thirdParam = {2} in the language resources
        String thirdParam = "";
        if (command instanceof SelectCommand)
            thirdParam = "play";

        return MessageFormat.format(helpStr, TextUtils.escapeMarkdown(context.getPrefix()),
                commandOrAlias, thirdParam);
    }

<<<<<<< HEAD
    public static void sendFormattedCommandHelp(CommandContext context) {
        sendFormattedCommandHelp(context, context.getTrigger());
=======
    public static void sendFormattedCommandHelp(@Nonnull CommandContext context) {
        sendFormattedCommandHelp(context, context.trigger, null);
    }

    public static void sendFormattedCommandHelp(@Nonnull CommandContext context, String specificHelpMessage) {
        sendFormattedCommandHelp(context, context.trigger, specificHelpMessage);
>>>>>>> 54d5a855
    }

    /**
     * @param trigger             The trigger of the command to look up the help for.
     * @param specificHelpMessage Optional additional, specific help. Like when there is a special issue with some user
     *                            input, that is not covered in the general help of a command. Will be prepended to the
     *                            output.
     */
    private static void sendFormattedCommandHelp(@Nonnull CommandContext context, @Nonnull String trigger,
                                                 @Nullable String specificHelpMessage) {
        Command command = CommandRegistry.findCommand(trigger);
        if (command == null) {
            String out = "`" + TextUtils.escapeMarkdown(context.getPrefix()) + trigger + "`: " + context.i18n("helpUnknownCommand");
            out += "\n" + context.i18nFormat("helpCommandsPromotion",
                    "`" + TextUtils.escapeMarkdown(context.getPrefix())
                            + CommandInitializer.COMMANDS_COMM_NAME + "`");
            if (specificHelpMessage != null) {
                out = specificHelpMessage + "\n" + out;
            }
            context.replyWithName(out);
            return;
        }

        String out = getFormattedCommandHelp(context, command, trigger);

        if (command instanceof ICommandRestricted
                && ((ICommandRestricted) command).getMinimumPerms() == PermissionLevel.BOT_OWNER)
            out += "\n#" + context.i18n("helpCommandOwnerRestricted");
        out = TextUtils.asCodeBlock(out, "md");
        out = context.i18n("helpProperUsage") + out;
        if (specificHelpMessage != null) {
            out = specificHelpMessage + "\n" + out;
        }
        context.replyWithName(out);
    }

    @Nonnull
    public static String getHelpDmMsg(@Nonnull Context context) {
        String docsLocation = context.i18n("helpDocsLocation") + "\n" + BotConstants.DOCS_URL;
        String botInvite = context.i18n("helpBotInvite") + "\n<" + BotConstants.botInvite + ">";
        String hangoutInvite = context.i18n("helpHangoutInvite") + "\n" + BotConstants.hangoutInvite;
        String footer = context.i18n("helpNoDmCommands") + "\n" + context.i18n("helpCredits");
        return docsLocation + "\n\n" + botInvite + "\n\n" + hangoutInvite + "\n\n" + footer;
    }
}<|MERGE_RESOLUTION|>--- conflicted
+++ resolved
@@ -71,11 +71,7 @@
     public void onInvoke(@Nonnull CommandContext context) {
 
         if (context.hasArguments()) {
-<<<<<<< HEAD
-            sendFormattedCommandHelp(context, context.getArgs()[0]);
-=======
-            sendFormattedCommandHelp(context, context.args[0], null);
->>>>>>> 54d5a855
+            sendFormattedCommandHelp(context, context.getArgs()[0], null);
         } else {
             sendGeneralHelp(context);
         }
@@ -156,17 +152,13 @@
                 commandOrAlias, thirdParam);
     }
 
-<<<<<<< HEAD
-    public static void sendFormattedCommandHelp(CommandContext context) {
-        sendFormattedCommandHelp(context, context.getTrigger());
-=======
+
     public static void sendFormattedCommandHelp(@Nonnull CommandContext context) {
-        sendFormattedCommandHelp(context, context.trigger, null);
+        sendFormattedCommandHelp(context, context.getTrigger(), null);
     }
 
     public static void sendFormattedCommandHelp(@Nonnull CommandContext context, String specificHelpMessage) {
-        sendFormattedCommandHelp(context, context.trigger, specificHelpMessage);
->>>>>>> 54d5a855
+        sendFormattedCommandHelp(context, context.getTrigger(), specificHelpMessage);
     }
 
     /**
