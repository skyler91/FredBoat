--- conflicted
+++ resolved
@@ -26,14 +26,10 @@
 package fredboat.command.music.control
 
 import com.sedmelluq.discord.lavaplayer.track.AudioPlaylist
-<<<<<<< HEAD
-import fredboat.audio.player.*
-=======
 import fredboat.audio.player.GuildPlayer
 import fredboat.audio.player.PlayerLimiter
 import fredboat.audio.player.VideoSelectionCache
 import fredboat.command.info.HelpCommand
->>>>>>> 62656b89
 import fredboat.commandmeta.abs.Command
 import fredboat.commandmeta.abs.CommandContext
 import fredboat.commandmeta.abs.ICommandRestricted
@@ -99,13 +95,8 @@
             url = url.replaceFirst(FILE_PREFIX.toRegex(), "") //LocalAudioSourceManager does not manage this itself
         }
 
-<<<<<<< HEAD
         val player = Launcher.botController.playerRegistry.awaitPlayer(context.guild)
-        player.queue(url, context)
-=======
-        val player = Launcher.botController.playerRegistry.getOrCreate(context.guild)
         player.queue(url, context, isPriority)
->>>>>>> 62656b89
         player.setPause(false)
 
         context.deleteMessage()
