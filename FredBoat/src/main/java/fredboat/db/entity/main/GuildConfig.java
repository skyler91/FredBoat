--- conflicted
+++ resolved
@@ -25,11 +25,6 @@
 
 package fredboat.db.entity.main;
 
-<<<<<<< HEAD
-import fredboat.main.BotController;
-import fredboat.db.DatabaseNotReadyException;
-=======
->>>>>>> 6b1589af
 import fredboat.db.entity.IEntity;
 import org.hibernate.annotations.Cache;
 import org.hibernate.annotations.CacheConcurrencyStrategy;
@@ -133,37 +128,4 @@
         return guildId;
     }
     */
-<<<<<<< HEAD
-
-    //shortcut to load the prefix without fetching the whole entity because the prefix will be needed rather often
-    // without the rest of the guildconfig information
-    @Nullable
-    public static Optional<String> getPrefix(long guildId) {
-        log.debug("loading prefix for guild {}", guildId);
-        //language=JPAQL
-        String query = "SELECT gf.prefix FROM GuildConfig gf WHERE gf.guildId = :guildId";
-        EntityManager em = null;
-        try {
-            em = BotController.INS.getMainDbConnection().getEntityManager();
-            em.getTransaction().begin();
-            List<String> result = em.createQuery(query, String.class)
-                    .setParameter("guildId", Long.toString(guildId))
-                    .getResultList();
-            em.getTransaction().commit();
-            if (result.isEmpty()) {
-                return Optional.empty();
-            } else {
-                return Optional.ofNullable(result.get(0));
-            }
-        } catch (DatabaseException | PersistenceException e) {
-            log.error("Failed to load prefix for guild {}", guildId, e);
-            throw new DatabaseNotReadyException(e);
-        } finally {
-            if (em != null) {
-                em.close();
-            }
-        }
-    }
-=======
->>>>>>> 6b1589af
 }