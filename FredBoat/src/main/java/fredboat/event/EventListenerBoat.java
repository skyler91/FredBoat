/*
 * MIT License
 *
 * Copyright (c) 2017 Frederik Ar. Mikkelsen
 *
 * Permission is hereby granted, free of charge, to any person obtaining a copy
 * of this software and associated documentation files (the "Software"), to deal
 * in the Software without restriction, including without limitation the rights
 * to use, copy, modify, merge, publish, distribute, sublicense, and/or sell
 * copies of the Software, and to permit persons to whom the Software is
 * furnished to do so, subject to the following conditions:
 *
 * The above copyright notice and this permission notice shall be included in all
 * copies or substantial portions of the Software.
 *
 * THE SOFTWARE IS PROVIDED "AS IS", WITHOUT WARRANTY OF ANY KIND, EXPRESS OR
 * IMPLIED, INCLUDING BUT NOT LIMITED TO THE WARRANTIES OF MERCHANTABILITY,
 * FITNESS FOR A PARTICULAR PURPOSE AND NONINFRINGEMENT. IN NO EVENT SHALL THE
 * AUTHORS OR COPYRIGHT HOLDERS BE LIABLE FOR ANY CLAIM, DAMAGES OR OTHER
 * LIABILITY, WHETHER IN AN ACTION OF CONTRACT, TORT OR OTHERWISE, ARISING FROM,
 * OUT OF OR IN CONNECTION WITH THE SOFTWARE OR THE USE OR OTHER DEALINGS IN THE
 * SOFTWARE.
 *
 */
package fredboat.event;

import com.google.common.cache.Cache;
import com.google.common.cache.CacheBuilder;
import fredboat.main.Config;
import fredboat.audio.player.GuildPlayer;
import fredboat.audio.player.PlayerRegistry;
import fredboat.command.info.HelpCommand;
import fredboat.command.info.ShardsCommand;
import fredboat.command.info.StatsCommand;
import fredboat.command.music.control.SkipCommand;
import fredboat.commandmeta.CommandInitializer;
import fredboat.commandmeta.CommandManager;
import fredboat.commandmeta.CommandRegistry;
import fredboat.commandmeta.abs.CommandContext;
import fredboat.db.EntityReader;
import fredboat.feature.I18n;
import fredboat.feature.metrics.Metrics;
import fredboat.feature.togglz.FeatureFlags;
import fredboat.messaging.CentralMessaging;
import fredboat.perms.PermissionLevel;
import fredboat.perms.PermsUtil;
import fredboat.util.DiscordUtil;
import fredboat.util.TextUtils;
import fredboat.util.Tuple2;
import fredboat.util.ratelimit.Ratelimiter;
import io.prometheus.client.Histogram;
import net.dv8tion.jda.core.entities.*;
import net.dv8tion.jda.core.events.guild.GuildLeaveEvent;
import net.dv8tion.jda.core.events.guild.voice.GuildVoiceJoinEvent;
import net.dv8tion.jda.core.events.guild.voice.GuildVoiceLeaveEvent;
import net.dv8tion.jda.core.events.guild.voice.GuildVoiceMoveEvent;
import net.dv8tion.jda.core.events.http.HttpRequestEvent;
import net.dv8tion.jda.core.events.message.MessageDeleteEvent;
import net.dv8tion.jda.core.events.message.MessageReceivedEvent;
import net.dv8tion.jda.core.events.message.priv.PrivateMessageReceivedEvent;
import org.slf4j.Logger;
import org.slf4j.LoggerFactory;
import org.slf4j.MDC;

import java.util.concurrent.TimeUnit;

public class EventListenerBoat extends AbstractEventListener {

    private static final Logger log = LoggerFactory.getLogger(EventListenerBoat.class);

    //first string is the users message ID, second string the id of fredboat's message that should be deleted if the
    // user's message is deleted
    public static final Cache<Long, Long> messagesToDeleteIfIdDeleted = CacheBuilder.newBuilder()
            .recordStats()
            .expireAfterWrite(6, TimeUnit.HOURS)
            .build();


    public EventListenerBoat() {
        Metrics.instance().cacheMetrics.addCache("messagesToDeleteIfIdDeleted", messagesToDeleteIfIdDeleted);
    }

    @Override
    public void onMessageReceived(MessageReceivedEvent event) {
        try (// before execution set some variables that can help with finding traces that belong to each other
                MDC.MDCCloseable _guild = MDC.putCloseable("guild", event.getGuild() != null ? event.getGuild().getId() : "PRIVATE");
                MDC.MDCCloseable _channel = MDC.putCloseable("channel", event.getChannel().getId());
                MDC.MDCCloseable _invoker = MDC.putCloseable("invoker", event.getAuthor().getId());
                ) {

            doOnMessageReceived(event);
        }
    }

    private void doOnMessageReceived(MessageReceivedEvent event) {
        if (FeatureFlags.RATE_LIMITER.isActive()) {
            if (Ratelimiter.getRatelimiter().isBlacklisted(event.getAuthor().getIdLong())) {
                Metrics.blacklistedMessagesReceived.inc();
                return;
            }
        }

        if (event.getPrivateChannel() != null) {
            log.info("PRIVATE" + " \t " + event.getAuthor().getName() + " \t " + event.getMessage().getContentRaw());
            return;
        }

        if (event.getAuthor().equals(event.getJDA().getSelfUser())) {
            log.info(event.getMessage().getContentRaw());
            return;
        }

        if (event.getAuthor().isBot()) {
            return;
        }

        TextChannel channel = event.getTextChannel(); //never null since we are filtering private messages out above

        //preliminary permission filter to avoid a ton of parsing
        //let messages pass on to parsing that contain "help" since we want to answer help requests even from channels
        // where we can't talk in
<<<<<<< HEAD
        if (!channel.canTalk() && !event.getMessage().getContentRaw().toLowerCase().contains("help")) {
=======
        if (!channel.canTalk() && !event.getMessage().getRawContent().toLowerCase().contains(CommandInitializer.HELP_COMM_NAME)) {
>>>>>>> 6081a2c3
            return;
        }

        CommandContext context = CommandContext.parse(event);
        if (context == null) {
            return;
        }
        log.info(event.getMessage().getContentRaw());

        //ignore all commands in channels where we can't write, except for the help command
        if (!channel.canTalk() && !(context.command instanceof HelpCommand)) {
            log.info("Ignoring command {} because this bot cannot write in that channel", context.command.name);
            return;
        }

        Metrics.commandsReceived.labels(context.command.getClass().getSimpleName()).inc();

        //BOT_ADMINs can always use all commands everywhere
        if (!PermsUtil.checkPerms(PermissionLevel.BOT_ADMIN, event.getMember())) {

            //ignore commands of disabled modules for plebs
            CommandRegistry.Module module = context.command.getModule();
            if (module != null && !context.getEnabledModules().contains(module)) {
                log.debug("Ignoring command {} because its module {} is disabled in guild {}",
                        context.command.name, module.name(), event.getGuild().getIdLong());
                return;
            }
        }

        limitOrExecuteCommand(context);
    }

    /**
     * Check the rate limit of the user and execute the command if everything is fine.
     * @param context Command context of the command to be invoked.
     */
    private void limitOrExecuteCommand(CommandContext context) {
        Tuple2<Boolean, Class> ratelimiterResult = new Tuple2<>(true, null);
        if (FeatureFlags.RATE_LIMITER.isActive()) {
            ratelimiterResult = Ratelimiter.getRatelimiter().isAllowed(context, context.command, 1);
        }

        if (ratelimiterResult.a) {
            Histogram.Timer executionTimer = null;
            if (FeatureFlags.FULL_METRICS.isActive()) {
                executionTimer = Metrics.executionTime.labels(context.command.getClass().getSimpleName()).startTimer();
            }
            try {
                CommandManager.prefixCalled(context);
            } finally {
                //NOTE: Some commands, like ;;mal, run async and will not reflect the real performance of FredBoat
                if (FeatureFlags.FULL_METRICS.isActive() && executionTimer != null) {
                    executionTimer.observeDuration();
                }
            }
        } else {
            String out = context.i18n("ratelimitedGeneralInfo");
            if (ratelimiterResult.b == SkipCommand.class) { //we can compare classes with == as long as we are using the same classloader (which we are)
                //add a nice reminder on how to skip more than 1 song
                out += "\n" + context.i18nFormat("ratelimitedSkipCommand",
                        "`" + TextUtils.escapeMarkdown(context.getPrefix()) + CommandInitializer.SKIP_COMM_NAME + " n-m`");
            }
            context.replyWithMention(out);
        }
    }

    @Override
    public void onMessageDelete(MessageDeleteEvent event) {
        Long toDelete = messagesToDeleteIfIdDeleted.getIfPresent(event.getMessageIdLong());
        if (toDelete != null) {
            messagesToDeleteIfIdDeleted.invalidate(toDelete);
            CentralMessaging.deleteMessageById(event.getChannel(), toDelete);
        }
    }

    @Override
    public void onPrivateMessageReceived(PrivateMessageReceivedEvent event) {

        if (FeatureFlags.RATE_LIMITER.isActive()) {
            if (Ratelimiter.getRatelimiter().isBlacklisted(event.getAuthor().getIdLong())) {
                //dont need to inc() the metrics counter here, because private message events are a subset of
                // MessageReceivedEvents where we inc() the blacklisted messages counter already
                return;
            }
        }

        //technically not possible anymore to receive private messages from bots but better safe than sorry
        //also ignores our own messages since we're a bot
        if (event.getAuthor().isBot()) {
            return;
        }

        //quick n dirty bot admin / owner check
        if (Config.CONFIG.getAdminIds().contains(event.getAuthor().getId())
                || DiscordUtil.getOwnerId(event.getJDA()) == event.getAuthor().getIdLong()) {

            //hack in / hardcode some commands; this is not meant to look clean
            String raw = event.getMessage().getContentRaw().toLowerCase();
            if (raw.contains("shard")) {
                for (Message message : ShardsCommand.getShardStatus(event.getMessage())) {
                    CentralMessaging.sendMessage(event.getChannel(), message);
                }
                return;
            } else if (raw.contains("stats")) {
                CentralMessaging.sendMessage(event.getChannel(), StatsCommand.getStats(null, event.getJDA()));
                return;
            }
        }

        HelpCommand.sendGeneralHelp(event);
    }

    /* music related */
    @Override
    public void onGuildVoiceLeave(GuildVoiceLeaveEvent event) {
        checkForAutoPause(event.getChannelLeft());
    }

    @Override
    public void onGuildVoiceMove(GuildVoiceMoveEvent event) {
        checkForAutoPause(event.getChannelLeft());
        checkForAutoResume(event.getChannelJoined(), event.getMember());

        //were we moved?
        if (event.getMember().getUser().getIdLong() == event.getJDA().getSelfUser().getIdLong()) {
            checkForAutoPause(event.getChannelJoined());
        }
    }

    @Override
    public void onGuildVoiceJoin(GuildVoiceJoinEvent event) {
        checkForAutoResume(event.getChannelJoined(), event.getMember());
    }

    private void checkForAutoResume(VoiceChannel joinedChannel, Member joined) {
        Guild guild = joinedChannel.getGuild();
        //ignore bot users that arent us joining / moving
        if (joined.getUser().isBot()
                && guild.getSelfMember().getUser().getIdLong() != joined.getUser().getIdLong()) return;

        GuildPlayer player = PlayerRegistry.getExisting(guild);

        if (player != null
                && player.isPaused()
                && player.getPlayingTrack() != null
                && joinedChannel.getMembers().contains(guild.getSelfMember())
                && player.getHumanUsersInCurrentVC().size() > 0
                && EntityReader.getGuildConfig(guild.getId()).isAutoResume()
                ) {
            player.setPause(false);
            TextChannel activeTextChannel = player.getActiveTextChannel();
            if (activeTextChannel != null) {
                CentralMessaging.sendMessage(activeTextChannel, I18n.get(guild).getString("eventAutoResumed"));
            }
        }
    }

    private void checkForAutoPause(VoiceChannel channelLeft) {
        if (Config.CONFIG.getContinuePlayback())
            return;

        Guild guild = channelLeft.getGuild();
        GuildPlayer player = PlayerRegistry.getExisting(guild);

        if (player == null) {
            return;
        }

        //we got kicked from the server while in a voice channel, do nothing and return, because onGuildLeave()
        // should take care of destroying stuff
        if (!guild.isMember(guild.getJDA().getSelfUser())) {
            log.warn("onGuildVoiceLeave called for a guild where we aren't a member. This line should only ever be " +
                    "reached if we are getting kicked from that guild while in a voice channel. Investigate if not.");
            return;
        }

        //are we in the channel that someone left from?
        VoiceChannel currentVc = player.getCurrentVoiceChannel();
        if (currentVc != null && currentVc.getIdLong() != channelLeft.getIdLong()) {
            return;
        }

        if (player.getHumanUsersInVC(currentVc).isEmpty() && !player.isPaused()) {
            player.pause();
            TextChannel activeTextChannel = player.getActiveTextChannel();
            if (activeTextChannel != null) {
                CentralMessaging.sendMessage(activeTextChannel, I18n.get(guild).getString("eventUsersLeftVC"));
            }
        }
    }

    @Override
    public void onGuildLeave(GuildLeaveEvent event) {
        PlayerRegistry.destroyPlayer(event.getGuild());
    }

    @Override
    public void onHttpRequest(HttpRequestEvent event) {
        if (event.getResponse().code >= 300) {
            log.warn("Unsuccessful JDA HTTP Request:\n{}\nResponse:{}\n",
                    event.getRequestRaw(), event.getResponseRaw());
        }
    }
}<|MERGE_RESOLUTION|>--- conflicted
+++ resolved
@@ -119,11 +119,7 @@
         //preliminary permission filter to avoid a ton of parsing
         //let messages pass on to parsing that contain "help" since we want to answer help requests even from channels
         // where we can't talk in
-<<<<<<< HEAD
-        if (!channel.canTalk() && !event.getMessage().getContentRaw().toLowerCase().contains("help")) {
-=======
-        if (!channel.canTalk() && !event.getMessage().getRawContent().toLowerCase().contains(CommandInitializer.HELP_COMM_NAME)) {
->>>>>>> 6081a2c3
+        if (!channel.canTalk() && !event.getMessage().getContentRaw().toLowerCase().contains(CommandInitializer.HELP_COMM_NAME)) {
             return;
         }
 
