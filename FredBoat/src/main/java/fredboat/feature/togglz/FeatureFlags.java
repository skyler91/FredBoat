/*
 *
 * MIT License
 *
 * Copyright (c) 2017 Frederik Ar. Mikkelsen
 *
 * Permission is hereby granted, free of charge, to any person obtaining a copy
 * of this software and associated documentation files (the "Software"), to deal
 * in the Software without restriction, including without limitation the rights
 * to use, copy, modify, merge, publish, distribute, sublicense, and/or sell
 * copies of the Software, and to permit persons to whom the Software is
 * furnished to do so, subject to the following conditions:
 *
 * The above copyright notice and this permission notice shall be included in all
 * copies or substantial portions of the Software.
 *
 * THE SOFTWARE IS PROVIDED "AS IS", WITHOUT WARRANTY OF ANY KIND, EXPRESS OR
 * IMPLIED, INCLUDING BUT NOT LIMITED TO THE WARRANTIES OF MERCHANTABILITY,
 * FITNESS FOR A PARTICULAR PURPOSE AND NONINFRINGEMENT. IN NO EVENT SHALL THE
 * AUTHORS OR COPYRIGHT HOLDERS BE LIABLE FOR ANY CLAIM, DAMAGES OR OTHER
 * LIABILITY, WHETHER IN AN ACTION OF CONTRACT, TORT OR OTHERWISE, ARISING FROM,
 * OUT OF OR IN CONNECTION WITH THE SOFTWARE OR THE USE OR OTHER DEALINGS IN THE
 * SOFTWARE.
 */

package fredboat.feature.togglz;

import org.togglz.core.Feature;
import org.togglz.core.annotation.Label;

/**
 * Created by napster on 19.05.17.
 * <p>
 * Implementation of the feature flag pattern
 */
public enum FeatureFlags implements Feature {

    @Label("Patron validation")
    PATRON_VALIDATION,

    @Label("Force soundcloud search instead of youtube")
    FORCE_SOUNDCLOUD_SEARCH,

<<<<<<< HEAD
    @Label("Count active users on a monthly, weekly, and daily basis")
    INSTRUMENT_ACTIVE_USERS
=======
    @Label("Disable the use of the Youtube API with ;;nowplaying")
    DISABLE_NOWPLAYING_WITH_YTAPI
>>>>>>> 33bc0f19

    ;

    public boolean isActive() {
        return FeatureConfig.getTheFeatureManager().isActive(this);
    }
}<|MERGE_RESOLUTION|>--- conflicted
+++ resolved
@@ -41,13 +41,11 @@
     @Label("Force soundcloud search instead of youtube")
     FORCE_SOUNDCLOUD_SEARCH,
 
-<<<<<<< HEAD
     @Label("Count active users on a monthly, weekly, and daily basis")
-    INSTRUMENT_ACTIVE_USERS
-=======
+    INSTRUMENT_ACTIVE_USERS,
+
     @Label("Disable the use of the Youtube API with ;;nowplaying")
-    DISABLE_NOWPLAYING_WITH_YTAPI
->>>>>>> 33bc0f19
+    DISABLE_NOWPLAYING_WITH_YTAPI,
 
     ;
 
