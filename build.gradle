--- conflicted
+++ resolved
@@ -63,12 +63,7 @@
 
         //audio deps
         lavaplayerVersion           = '1.2.62'
-<<<<<<< HEAD
         lavalinkVersion             = '4d49cb5f56a'
-=======
-        jdaNasVersion               = '1.0.6'
-        lavalinkVersion             = '56719cf59e106daec3ba6ec3e012a8e955d0f24f'
->>>>>>> 434ed6fe
 
         //utility deps
         jsonOrgVersion              = '20180130'
